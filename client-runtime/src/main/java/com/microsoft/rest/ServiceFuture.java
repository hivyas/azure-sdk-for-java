--- conflicted
+++ resolved
@@ -7,12 +7,8 @@
 package com.microsoft.rest;
 
 import com.google.common.util.concurrent.AbstractFuture;
-<<<<<<< HEAD
 import rx.Single;
-=======
 import rx.Completable;
-import rx.Observable;
->>>>>>> cc553dfd
 import rx.Subscription;
 import rx.functions.Action0;
 import rx.functions.Action1;
@@ -43,44 +39,7 @@
      */
     public static <T> ServiceFuture<T> fromBody(final Single<T> single, final ServiceCallback<T> callback) {
         final ServiceFuture<T> serviceFuture = new ServiceFuture<>();
-<<<<<<< HEAD
         serviceFuture.subscription = single
-=======
-        serviceFuture.subscription = observable
-                .last()
-                .subscribe(new Action1<ServiceResponse<T>>() {
-                    @Override
-                    public void call(ServiceResponse<T> t) {
-                        if (callback != null) {
-                            callback.success(t.body());
-                        }
-                        serviceFuture.set(t.body());
-                    }
-                }, new Action1<Throwable>() {
-                    @Override
-                    public void call(Throwable throwable) {
-                        if (callback != null) {
-                            callback.failure(throwable);
-                        }
-                        serviceFuture.setException(throwable);
-                    }
-                });
-        return serviceFuture;
-    }
-
-    /**
-     * Creates a ServiceFuture from an observable object and a callback.
-     *
-     * @param observable the observable to create from
-     * @param callback the callback to call when events happen
-     * @param <T> the type of the response
-     * @return the created ServiceFuture
-     */
-    public static <T> ServiceFuture<T> fromBody(final Observable<T> observable, final ServiceCallback<T> callback) {
-        final ServiceFuture<T> serviceFuture = new ServiceFuture<>();
-        serviceFuture.subscription = observable
-                .last()
->>>>>>> cc553dfd
                 .subscribe(new Action1<T>() {
                     @Override
                     public void call(T t) {
@@ -102,8 +61,6 @@
     }
 
     /**
-<<<<<<< HEAD
-=======
      * Creates a ServiceFuture from an Completable object and a callback.
      *
      * @param completable the completable to create from
@@ -132,42 +89,8 @@
         });
         return serviceFuture;
     };
-
+    
     /**
-     * Creates a ServiceCall from an observable and a callback for a header response.
-     *
-     * @param observable the observable of a REST call that returns JSON in a header
-     * @param callback the callback to call when events happen
-     * @param <T> the type of the response body
-     * @param <V> the type of the response header
-     * @return the created ServiceCall
-     */
-    public static <T, V> ServiceFuture<T> fromHeaderResponse(final Observable<ServiceResponseWithHeaders<T, V>> observable, final ServiceCallback<T> callback) {
-        final ServiceFuture<T> serviceFuture = new ServiceFuture<>();
-        serviceFuture.subscription = observable
-            .last()
-            .subscribe(new Action1<ServiceResponse<T>>() {
-                @Override
-                public void call(ServiceResponse<T> t) {
-                    if (callback != null) {
-                        callback.success(t.body());
-                    }
-                    serviceFuture.set(t.body());
-                }
-            }, new Action1<Throwable>() {
-                @Override
-                public void call(Throwable throwable) {
-                    if (callback != null) {
-                        callback.failure(throwable);
-                    }
-                    serviceFuture.setException(throwable);
-                }
-            });
-        return serviceFuture;
-    }
-
-    /**
->>>>>>> cc553dfd
      * @return the current Rx subscription associated with the ServiceCall.
      */
     public Subscription getSubscription() {
