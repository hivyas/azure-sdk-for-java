/**
 * Copyright (c) Microsoft Corporation. All rights reserved.
 * Licensed under the MIT License. See License.txt in the project root for
 * license information.
 */

package com.microsoft.azure.management.samples;

import com.google.common.base.Joiner;
import com.microsoft.azure.CloudException;
import com.microsoft.azure.PagedList;
import com.microsoft.azure.management.appservice.AppServiceCertificateOrder;
import com.microsoft.azure.management.appservice.AppServiceDomain;
import com.microsoft.azure.management.appservice.AppServicePlan;
import com.microsoft.azure.management.appservice.AppSetting;
import com.microsoft.azure.management.appservice.ConnectionString;
import com.microsoft.azure.management.appservice.Contact;
import com.microsoft.azure.management.appservice.HostNameBinding;
import com.microsoft.azure.management.appservice.HostNameSslState;
import com.microsoft.azure.management.appservice.PublishingProfile;
import com.microsoft.azure.management.appservice.SslState;
import com.microsoft.azure.management.appservice.WebAppBase;
import com.microsoft.azure.management.batch.Application;
import com.microsoft.azure.management.batch.ApplicationPackage;
import com.microsoft.azure.management.batch.BatchAccount;
import com.microsoft.azure.management.batch.BatchAccountKeys;
import com.microsoft.azure.management.compute.AvailabilitySet;
import com.microsoft.azure.management.compute.ContainerService;
import com.microsoft.azure.management.compute.ContainerServiceOrchestratorTypes;
import com.microsoft.azure.management.compute.DataDisk;
import com.microsoft.azure.management.compute.ImageDataDisk;
import com.microsoft.azure.management.compute.VirtualMachine;
import com.microsoft.azure.management.compute.VirtualMachineCustomImage;
import com.microsoft.azure.management.compute.VirtualMachineExtension;
import com.microsoft.azure.management.containerinstance.Container;
import com.microsoft.azure.management.containerinstance.ContainerGroup;
import com.microsoft.azure.management.containerinstance.ContainerPort;
import com.microsoft.azure.management.containerinstance.EnvironmentVariable;
import com.microsoft.azure.management.containerinstance.Volume;
import com.microsoft.azure.management.containerinstance.VolumeMount;
import com.microsoft.azure.management.containerregistry.Registry;
import com.microsoft.azure.management.containerregistry.implementation.RegistryListCredentials;
import com.microsoft.azure.management.cosmosdb.CosmosDBAccount;
import com.microsoft.azure.management.dns.ARecordSet;
import com.microsoft.azure.management.dns.AaaaRecordSet;
import com.microsoft.azure.management.dns.CNameRecordSet;
import com.microsoft.azure.management.dns.DnsZone;
import com.microsoft.azure.management.dns.MXRecordSet;
import com.microsoft.azure.management.dns.MxRecord;
import com.microsoft.azure.management.dns.NSRecordSet;
import com.microsoft.azure.management.dns.PtrRecordSet;
import com.microsoft.azure.management.dns.SoaRecord;
import com.microsoft.azure.management.dns.SoaRecordSet;
import com.microsoft.azure.management.dns.SrvRecord;
import com.microsoft.azure.management.dns.SrvRecordSet;
import com.microsoft.azure.management.dns.TxtRecord;
import com.microsoft.azure.management.dns.TxtRecordSet;
import com.microsoft.azure.management.graphrbac.ActiveDirectoryApplication;
import com.microsoft.azure.management.graphrbac.ActiveDirectoryGroup;
import com.microsoft.azure.management.graphrbac.ActiveDirectoryObject;
import com.microsoft.azure.management.graphrbac.ActiveDirectoryUser;
import com.microsoft.azure.management.graphrbac.RoleAssignment;
import com.microsoft.azure.management.graphrbac.RoleDefinition;
import com.microsoft.azure.management.graphrbac.ServicePrincipal;
import com.microsoft.azure.management.graphrbac.implementation.PermissionInner;
import com.microsoft.azure.management.keyvault.AccessPolicy;
import com.microsoft.azure.management.keyvault.Vault;
import com.microsoft.azure.management.network.ApplicationGateway;
import com.microsoft.azure.management.network.ApplicationGatewayBackend;
import com.microsoft.azure.management.network.ApplicationGatewayBackendAddress;
import com.microsoft.azure.management.network.ApplicationGatewayBackendHttpConfiguration;
import com.microsoft.azure.management.network.ApplicationGatewayFrontend;
import com.microsoft.azure.management.network.ApplicationGatewayIPConfiguration;
import com.microsoft.azure.management.network.ApplicationGatewayListener;
import com.microsoft.azure.management.network.ApplicationGatewayProbe;
import com.microsoft.azure.management.network.ApplicationGatewayRequestRoutingRule;
import com.microsoft.azure.management.network.ApplicationGatewaySslCertificate;
import com.microsoft.azure.management.network.EffectiveNetworkSecurityRule;
import com.microsoft.azure.management.network.FlowLogSettings;
import com.microsoft.azure.management.network.LoadBalancer;
import com.microsoft.azure.management.network.LoadBalancerBackend;
import com.microsoft.azure.management.network.LoadBalancerFrontend;
import com.microsoft.azure.management.network.LoadBalancerHttpProbe;
import com.microsoft.azure.management.network.LoadBalancerInboundNatPool;
import com.microsoft.azure.management.network.LoadBalancerInboundNatRule;
import com.microsoft.azure.management.network.LoadBalancerPrivateFrontend;
import com.microsoft.azure.management.network.LoadBalancerProbe;
import com.microsoft.azure.management.network.LoadBalancerPublicFrontend;
import com.microsoft.azure.management.network.LoadBalancerTcpProbe;
import com.microsoft.azure.management.network.LoadBalancingRule;
import com.microsoft.azure.management.network.Network;
import com.microsoft.azure.management.network.NetworkInterface;
import com.microsoft.azure.management.network.NetworkPeering;
import com.microsoft.azure.management.network.NetworkSecurityGroup;
import com.microsoft.azure.management.network.NetworkSecurityRule;
import com.microsoft.azure.management.network.NetworkWatcher;
import com.microsoft.azure.management.network.NextHop;
import com.microsoft.azure.management.network.PacketCapture;
import com.microsoft.azure.management.network.PacketCaptureFilter;
import com.microsoft.azure.management.network.PublicIPAddress;
import com.microsoft.azure.management.network.RouteTable;
import com.microsoft.azure.management.network.SecurityGroupNetworkInterface;
import com.microsoft.azure.management.network.SecurityGroupView;
import com.microsoft.azure.management.network.Subnet;
import com.microsoft.azure.management.network.Topology;
import com.microsoft.azure.management.network.TopologyAssociation;
import com.microsoft.azure.management.network.TopologyResource;
import com.microsoft.azure.management.network.VerificationIPFlow;
import com.microsoft.azure.management.network.implementation.SecurityRuleInner;
import com.microsoft.azure.management.redis.RedisAccessKeys;
import com.microsoft.azure.management.redis.RedisCache;
import com.microsoft.azure.management.redis.RedisCachePremium;
import com.microsoft.azure.management.redis.ScheduleEntry;
import com.microsoft.azure.management.resources.fluentcore.utils.SdkContext;
import com.microsoft.azure.management.search.AdminKeys;
import com.microsoft.azure.management.search.QueryKey;
import com.microsoft.azure.management.search.SearchService;
import com.microsoft.azure.management.servicebus.AccessRights;
import com.microsoft.azure.management.servicebus.AuthorizationKeys;
import com.microsoft.azure.management.servicebus.NamespaceAuthorizationRule;
import com.microsoft.azure.management.servicebus.Queue;
import com.microsoft.azure.management.servicebus.QueueAuthorizationRule;
import com.microsoft.azure.management.servicebus.ServiceBusNamespace;
import com.microsoft.azure.management.servicebus.ServiceBusSubscription;
import com.microsoft.azure.management.servicebus.Topic;
import com.microsoft.azure.management.servicebus.TopicAuthorizationRule;
import com.microsoft.azure.management.sql.ElasticPoolActivity;
import com.microsoft.azure.management.sql.ElasticPoolDatabaseActivity;
import com.microsoft.azure.management.sql.SqlDatabase;
import com.microsoft.azure.management.sql.SqlElasticPool;
import com.microsoft.azure.management.sql.SqlFirewallRule;
import com.microsoft.azure.management.sql.SqlServer;
import com.microsoft.azure.management.storage.StorageAccount;
import com.microsoft.azure.management.storage.StorageAccountKey;
import com.microsoft.azure.management.trafficmanager.TrafficManagerAzureEndpoint;
import com.microsoft.azure.management.trafficmanager.TrafficManagerExternalEndpoint;
import com.microsoft.azure.management.trafficmanager.TrafficManagerNestedProfileEndpoint;
import com.microsoft.azure.management.trafficmanager.TrafficManagerProfile;
import okhttp3.OkHttpClient;
import okhttp3.Request;
import org.apache.commons.lang3.StringUtils;
import org.apache.commons.net.ftp.FTP;
import org.apache.commons.net.ftp.FTPClient;

import java.io.BufferedReader;
import java.io.File;
import java.io.FileInputStream;
import java.io.IOException;
import java.io.InputStream;
import java.io.InputStreamReader;
import java.util.ArrayList;
import java.util.Collection;
import java.util.List;
import java.util.Map;
import java.util.Properties;
import java.util.Set;
import java.util.concurrent.TimeUnit;

/**
 * Common utils for Azure management samples.
 */

public final class Utils {

    /**
     * Print virtual machine info.
     *
     * @param resource a virtual machine
     */
    public static void print(VirtualMachine resource) {

        StringBuilder storageProfile = new StringBuilder().append("\n\tStorageProfile: ");
        if (resource.storageProfile().imageReference() != null) {
            storageProfile.append("\n\t\tImageReference:");
            storageProfile.append("\n\t\t\tPublisher: ").append(resource.storageProfile().imageReference().publisher());
            storageProfile.append("\n\t\t\tOffer: ").append(resource.storageProfile().imageReference().offer());
            storageProfile.append("\n\t\t\tSKU: ").append(resource.storageProfile().imageReference().sku());
            storageProfile.append("\n\t\t\tVersion: ").append(resource.storageProfile().imageReference().version());
        }

        if (resource.storageProfile().osDisk() != null) {
            storageProfile.append("\n\t\tOSDisk:");
            storageProfile.append("\n\t\t\tOSType: ").append(resource.storageProfile().osDisk().osType());
            storageProfile.append("\n\t\t\tName: ").append(resource.storageProfile().osDisk().name());
            storageProfile.append("\n\t\t\tCaching: ").append(resource.storageProfile().osDisk().caching());
            storageProfile.append("\n\t\t\tCreateOption: ").append(resource.storageProfile().osDisk().createOption());
            storageProfile.append("\n\t\t\tDiskSizeGB: ").append(resource.storageProfile().osDisk().diskSizeGB());
            if (resource.storageProfile().osDisk().image() != null) {
                storageProfile.append("\n\t\t\tImage Uri: ").append(resource.storageProfile().osDisk().image().uri());
            }
            if (resource.storageProfile().osDisk().vhd() != null) {
                storageProfile.append("\n\t\t\tVhd Uri: ").append(resource.storageProfile().osDisk().vhd().uri());
            }
            if (resource.storageProfile().osDisk().encryptionSettings() != null) {
                storageProfile.append("\n\t\t\tEncryptionSettings: ");
                storageProfile.append("\n\t\t\t\tEnabled: ").append(resource.storageProfile().osDisk().encryptionSettings().enabled());
                storageProfile.append("\n\t\t\t\tDiskEncryptionKey Uri: ").append(resource
                    .storageProfile()
                    .osDisk()
                    .encryptionSettings()
                    .diskEncryptionKey().secretUrl());
                storageProfile.append("\n\t\t\t\tKeyEncryptionKey Uri: ").append(resource
                    .storageProfile()
                    .osDisk()
                    .encryptionSettings()
                    .keyEncryptionKey().keyUrl());
            }
        }

        if (resource.storageProfile().dataDisks() != null) {
            int i = 0;
            for (DataDisk disk : resource.storageProfile().dataDisks()) {
                storageProfile.append("\n\t\tDataDisk: #").append(i++);
                storageProfile.append("\n\t\t\tName: ").append(disk.name());
                storageProfile.append("\n\t\t\tCaching: ").append(disk.caching());
                storageProfile.append("\n\t\t\tCreateOption: ").append(disk.createOption());
                storageProfile.append("\n\t\t\tDiskSizeGB: ").append(disk.diskSizeGB());
                storageProfile.append("\n\t\t\tLun: ").append(disk.lun());
                if (resource.isManagedDiskEnabled()) {
                    if (disk.managedDisk() != null) {
                        storageProfile.append("\n\t\t\tManaged Disk Id: ").append(disk.managedDisk().id());
                    }
                } else {
                    if (disk.vhd().uri() != null) {
                        storageProfile.append("\n\t\t\tVhd Uri: ").append(disk.vhd().uri());
                    }
                }
                if (disk.image() != null) {
                    storageProfile.append("\n\t\t\tImage Uri: ").append(disk.image().uri());
                }
            }
        }

        StringBuilder osProfile = new StringBuilder().append("\n\tOSProfile: ");
        if (resource.osProfile() != null) {
            osProfile.append("\n\t\tComputerName:").append(resource.osProfile().computerName());
            if (resource.osProfile().windowsConfiguration() != null) {
                osProfile.append("\n\t\t\tWindowsConfiguration: ");
                osProfile.append("\n\t\t\t\tProvisionVMAgent: ")
                    .append(resource.osProfile().windowsConfiguration().provisionVMAgent());
                osProfile.append("\n\t\t\t\tEnableAutomaticUpdates: ")
                    .append(resource.osProfile().windowsConfiguration().enableAutomaticUpdates());
                osProfile.append("\n\t\t\t\tTimeZone: ")
                    .append(resource.osProfile().windowsConfiguration().timeZone());
            }

            if (resource.osProfile().linuxConfiguration() != null) {
                osProfile.append("\n\t\t\tLinuxConfiguration: ");
                osProfile.append("\n\t\t\t\tDisablePasswordAuthentication: ")
                    .append(resource.osProfile().linuxConfiguration().disablePasswordAuthentication());
            }
        } else {
            // OSProfile will be null for a VM attached to specialized VHD.
            osProfile.append("null");
        }

        StringBuilder networkProfile = new StringBuilder().append("\n\tNetworkProfile: ");
        for (String networkInterfaceId : resource.networkInterfaceIds()) {
            networkProfile.append("\n\t\tId:").append(networkInterfaceId);
        }

        StringBuilder extensions = new StringBuilder().append("\n\tExtensions: ");
        for (Map.Entry<String, VirtualMachineExtension> extensionEntry : resource.listExtensions().entrySet()) {
            VirtualMachineExtension extension = extensionEntry.getValue();
            extensions.append("\n\t\tExtension: ").append(extension.id())
                .append("\n\t\t\tName: ").append(extension.name())
                .append("\n\t\t\tTags: ").append(extension.tags())
                .append("\n\t\t\tProvisioningState: ").append(extension.provisioningState())
                .append("\n\t\t\tAuto upgrade minor version enabled: ").append(extension.autoUpgradeMinorVersionEnabled())
                .append("\n\t\t\tPublisher: ").append(extension.publisherName())
                .append("\n\t\t\tType: ").append(extension.typeName())
                .append("\n\t\t\tVersion: ").append(extension.versionName())
                .append("\n\t\t\tPublic Settings: ").append(extension.publicSettingsAsJsonString());
        }

        StringBuilder msi = new StringBuilder().append("\n\tMSI: ");
        msi.append("\n\t\t\tMSI enabled:").append(resource.isManagedServiceIdentityEnabled());
        msi.append("\n\t\t\tMSI Active Directory Service Principal Id:").append(resource.managedServiceIdentityPrincipalId());
        msi.append("\n\t\t\tMSI Active Directory Tenant Id:").append(resource.managedServiceIdentityTenantId());

        StringBuilder zones = new StringBuilder().append("\n\tZones: ");
        zones.append(resource.availabilityZones());

        System.out.println(new StringBuilder().append("Virtual Machine: ").append(resource.id())
            .append("Name: ").append(resource.name())
            .append("\n\tResource group: ").append(resource.resourceGroupName())
            .append("\n\tRegion: ").append(resource.region())
            .append("\n\tTags: ").append(resource.tags())
            .append("\n\tHardwareProfile: ")
            .append("\n\t\tSize: ").append(resource.size())
            .append(storageProfile)
            .append(osProfile)
            .append(networkProfile)
            .append(extensions)
            .append(msi)
            .append(zones)
            .toString());
    }


    /**
     * Print availability set info.
     *
     * @param resource an availability set
     */
    public static void print(AvailabilitySet resource) {

        System.out.println(new StringBuilder().append("Availability Set: ").append(resource.id())
            .append("Name: ").append(resource.name())
            .append("\n\tResource group: ").append(resource.resourceGroupName())
            .append("\n\tRegion: ").append(resource.region())
            .append("\n\tTags: ").append(resource.tags())
            .append("\n\tFault domain count: ").append(resource.faultDomainCount())
            .append("\n\tUpdate domain count: ").append(resource.updateDomainCount())
            .toString());
    }

    /**
     * Print network info.
     *
     * @param resource a network
     * @throws CloudException Cloud errors
     */
    public static void print(Network resource) {
        StringBuilder info = new StringBuilder();
        info.append("Network: ").append(resource.id())
            .append("Name: ").append(resource.name())
            .append("\n\tResource group: ").append(resource.resourceGroupName())
            .append("\n\tRegion: ").append(resource.region())
            .append("\n\tTags: ").append(resource.tags())
            .append("\n\tAddress spaces: ").append(resource.addressSpaces())
            .append("\n\tDNS server IPs: ").append(resource.dnsServerIPs());

        // Output subnets
        for (Subnet subnet : resource.subnets().values()) {
            info.append("\n\tSubnet: ").append(subnet.name())
                .append("\n\t\tAddress prefix: ").append(subnet.addressPrefix());

            // Output associated NSG
            NetworkSecurityGroup subnetNsg = subnet.getNetworkSecurityGroup();
            if (subnetNsg != null) {
                info.append("\n\t\tNetwork security group ID: ").append(subnetNsg.id());
            }

            // Output associated route table
            RouteTable routeTable = subnet.getRouteTable();
            if (routeTable != null) {
                info.append("\n\tRoute table ID: ").append(routeTable.id());
            }
        }

        // Output peerings
        for (NetworkPeering peering : resource.peerings().list()) {
            info.append("\n\tPeering: ").append(peering.name())
                .append("\n\t\tRemote network ID: ").append(peering.remoteNetworkId())
                .append("\n\t\tPeering state: ").append(peering.state())
                .append("\n\t\tIs traffic forwarded from remote network allowed? ").append(peering.isTrafficForwardingFromRemoteNetworkAllowed())
<<<<<<< HEAD
                //TODO .append("\n\t\tIs access from remote network allowed? ").append(peering.isAccessFromRemoteNetworkAllowed())
=======
                .append("\n\t\tIs access from remote network allowed? ").append(peering.isAccessFromRemoteNetworkAllowed())
>>>>>>> 9ef845e2
                .append("\n\t\tGateway use: ").append(peering.gatewayUse());
        }
        System.out.println(info.toString());
    }

    /**
     * Print network interface.
     *
     * @param resource a network interface
     */
    public static void print(NetworkInterface resource) {
        StringBuilder info = new StringBuilder();
        info.append("NetworkInterface: ").append(resource.id())
            .append("Name: ").append(resource.name())
            .append("\n\tResource group: ").append(resource.resourceGroupName())
            .append("\n\tRegion: ").append(resource.region())
            .append("\n\tTags: ").append(resource.tags())
            .append("\n\tInternal DNS name label: ").append(resource.internalDnsNameLabel())
            .append("\n\tInternal FQDN: ").append(resource.internalFqdn())
            .append("\n\tInternal domain name suffix: ").append(resource.internalDomainNameSuffix())
            .append("\n\tNetwork security group: ").append(resource.networkSecurityGroupId())
            .append("\n\tApplied DNS servers: ").append(resource.appliedDnsServers().toString())
            .append("\n\tDNS server IPs: ");

        // Output dns servers
        for (String dnsServerIp : resource.dnsServers()) {
            info.append("\n\t\t").append(dnsServerIp);
        }

        info.append("\n\tIP forwarding enabled? ").append(resource.isIPForwardingEnabled())
            .append("\n\tAccelerated networking enabled? ").append(resource.isAcceleratedNetworkingEnabled())
            .append("\n\tMAC Address:").append(resource.macAddress())
            .append("\n\tPrivate IP:").append(resource.primaryPrivateIP())
            .append("\n\tPrivate allocation method:").append(resource.primaryPrivateIPAllocationMethod())
            .append("\n\tPrimary virtual network ID: ").append(resource.primaryIPConfiguration().networkId())
            .append("\n\tPrimary subnet name:").append(resource.primaryIPConfiguration().subnetName());

        System.out.println(info.toString());
    }

    /**
     * Print network security group.
     *
     * @param resource a network security group
     */
    public static void print(NetworkSecurityGroup resource) {
        StringBuilder info = new StringBuilder();
        info.append("NSG: ").append(resource.id())
            .append("Name: ").append(resource.name())
            .append("\n\tResource group: ").append(resource.resourceGroupName())
            .append("\n\tRegion: ").append(resource.region())
            .append("\n\tTags: ").append(resource.tags());

        // Output security rules
        for (NetworkSecurityRule rule : resource.securityRules().values()) {
            info.append("\n\tRule: ").append(rule.name())
                .append("\n\t\tAccess: ").append(rule.access())
                .append("\n\t\tDirection: ").append(rule.direction())
                .append("\n\t\tFrom address: ").append(rule.sourceAddressPrefix())
                .append("\n\t\tFrom port range: ").append(rule.sourcePortRange())
                .append("\n\t\tTo address: ").append(rule.destinationAddressPrefix())
                .append("\n\t\tTo port: ").append(rule.destinationPortRange())
                .append("\n\t\tProtocol: ").append(rule.protocol())
                .append("\n\t\tPriority: ").append(rule.priority());
        }

        System.out.println(info.toString());
    }

    /**
     * Print public IP address.
     *
     * @param resource a public IP address
     */
    public static void print(PublicIPAddress resource) {
        System.out.println(new StringBuilder().append("Public IP Address: ").append(resource.id())
            .append("Name: ").append(resource.name())
            .append("\n\tResource group: ").append(resource.resourceGroupName())
            .append("\n\tRegion: ").append(resource.region())
            .append("\n\tTags: ").append(resource.tags())
            .append("\n\tIP Address: ").append(resource.ipAddress())
            .append("\n\tLeaf domain label: ").append(resource.leafDomainLabel())
            .append("\n\tFQDN: ").append(resource.fqdn())
            .append("\n\tReverse FQDN: ").append(resource.reverseFqdn())
            .append("\n\tIdle timeout (minutes): ").append(resource.idleTimeoutInMinutes())
            .append("\n\tIP allocation method: ").append(resource.ipAllocationMethod())
            .append("\n\tZones: ").append(resource.availabilityZones())
            .toString());
    }

    /**
     * Print a key vault.
     *
     * @param vault the key vault resource
     */
    public static void print(Vault vault) {
        StringBuilder info = new StringBuilder().append("Key Vault: ").append(vault.id())
            .append("Name: ").append(vault.name())
            .append("\n\tResource group: ").append(vault.resourceGroupName())
            .append("\n\tRegion: ").append(vault.region())
            .append("\n\tSku: ").append(vault.sku().name()).append(" - ").append(vault.sku().family())
            .append("\n\tVault URI: ").append(vault.vaultUri())
            .append("\n\tAccess policies: ");
        for (AccessPolicy accessPolicy : vault.accessPolicies()) {
            info.append("\n\t\tIdentity:").append(accessPolicy.objectId())
                .append("\n\t\tKey permissions: ").append(Joiner.on(", ").join(accessPolicy.permissions().keys()))
                .append("\n\t\tSecret permissions: ").append(Joiner.on(", ").join(accessPolicy.permissions().secrets()));
        }
        System.out.println(info.toString());
    }


    /**
     * Print storage account.
     *
     * @param storageAccount a storage account
     */
    public static void print(StorageAccount storageAccount) {
        System.out.println(storageAccount.name()
            + " created @ " + storageAccount.creationTime());
    }

    /**
     * Print storage account keys.
     *
     * @param storageAccountKeys a list of storage account keys
     */
    public static void print(List<StorageAccountKey> storageAccountKeys) {
        for (int i = 0; i < storageAccountKeys.size(); i++) {
            StorageAccountKey storageAccountKey = storageAccountKeys.get(i);
            System.out.println("Key (" + i + ") " + storageAccountKey.keyName() + "="
                + storageAccountKey.value());
        }
    }


    /**
     * Print Redis Cache.
     *
     * @param redisCache a Redis cache.
     */
    public static void print(RedisCache redisCache) {
        StringBuilder redisInfo = new StringBuilder()
            .append("Redis Cache Name: ").append(redisCache.name())
            .append("\n\tResource group: ").append(redisCache.resourceGroupName())
            .append("\n\tRegion: ").append(redisCache.region())
            .append("\n\tSKU Name: ").append(redisCache.sku().name())
            .append("\n\tSKU Family: ").append(redisCache.sku().family())
            .append("\n\tHost name: ").append(redisCache.hostName())
            .append("\n\tSSL port: ").append(redisCache.sslPort())
            .append("\n\tNon-SSL port (6379) enabled: ").append(redisCache.nonSslPort());
        if (redisCache.redisConfiguration() != null && !redisCache.redisConfiguration().isEmpty()) {
            redisInfo.append("\n\tRedis Configuration:");
            for (Map.Entry<String, String> redisConfiguration : redisCache.redisConfiguration().entrySet()) {
                redisInfo.append("\n\t  '").append(redisConfiguration.getKey())
                    .append("' : '").append(redisConfiguration.getValue()).append("'");
            }
        }
        if (redisCache.isPremium()) {
            RedisCachePremium premium = redisCache.asPremium();
            List<ScheduleEntry> scheduleEntries = premium.listPatchSchedules();
            if (scheduleEntries != null && !scheduleEntries.isEmpty()) {
                redisInfo.append("\n\tRedis Patch Schedule:");
                for (ScheduleEntry schedule : scheduleEntries) {
                    redisInfo.append("\n\t\tDay: '").append(schedule.dayOfWeek())
                        .append("', start at: '").append(schedule.startHourUtc())
                        .append("', maintenance window: '").append(schedule.maintenanceWindow())
                        .append("'");
                }
            }
        }

        System.out.println(redisInfo.toString());
    }

    /**
     * Print Redis Cache access keys.
     *
     * @param redisAccessKeys a keys for Redis Cache
     */
    public static void print(RedisAccessKeys redisAccessKeys) {
        StringBuilder redisKeys = new StringBuilder()
            .append("Redis Access Keys: ")
            .append("\n\tPrimary Key: '").append(redisAccessKeys.primaryKey()).append("', ")
            .append("\n\tSecondary Key: '").append(redisAccessKeys.secondaryKey()).append("', ");

        System.out.println(redisKeys.toString());
    }

    /**
     * Print load balancer.
     *
     * @param resource a load balancer
     */
    public static void print(LoadBalancer resource) {
        StringBuilder info = new StringBuilder();
        info.append("Load balancer: ").append(resource.id())
            .append("Name: ").append(resource.name())
            .append("\n\tResource group: ").append(resource.resourceGroupName())
            .append("\n\tRegion: ").append(resource.region())
            .append("\n\tTags: ").append(resource.tags())
            .append("\n\tBackends: ").append(resource.backends().keySet().toString());

        // Show public IP addresses
        info.append("\n\tPublic IP address IDs: ")
            .append(resource.publicIPAddressIds().size());
        for (String pipId : resource.publicIPAddressIds()) {
            info.append("\n\t\tPIP id: ").append(pipId);
        }

        // Show TCP probes
        info.append("\n\tTCP probes: ")
            .append(resource.tcpProbes().size());
        for (LoadBalancerTcpProbe probe : resource.tcpProbes().values()) {
            info.append("\n\t\tProbe name: ").append(probe.name())
                .append("\n\t\t\tPort: ").append(probe.port())
                .append("\n\t\t\tInterval in seconds: ").append(probe.intervalInSeconds())
                .append("\n\t\t\tRetries before unhealthy: ").append(probe.numberOfProbes());

            // Show associated load balancing rules
            info.append("\n\t\t\tReferenced from load balancing rules: ")
                .append(probe.loadBalancingRules().size());
            for (LoadBalancingRule rule : probe.loadBalancingRules().values()) {
                info.append("\n\t\t\t\tName: ").append(rule.name());
            }
        }

        // Show HTTP probes
        info.append("\n\tHTTP probes: ")
            .append(resource.httpProbes().size());
        for (LoadBalancerHttpProbe probe : resource.httpProbes().values()) {
            info.append("\n\t\tProbe name: ").append(probe.name())
                .append("\n\t\t\tPort: ").append(probe.port())
                .append("\n\t\t\tInterval in seconds: ").append(probe.intervalInSeconds())
                .append("\n\t\t\tRetries before unhealthy: ").append(probe.numberOfProbes())
                .append("\n\t\t\tHTTP request path: ").append(probe.requestPath());

            // Show associated load balancing rules
            info.append("\n\t\t\tReferenced from load balancing rules: ")
                .append(probe.loadBalancingRules().size());
            for (LoadBalancingRule rule : probe.loadBalancingRules().values()) {
                info.append("\n\t\t\t\tName: ").append(rule.name());
            }
        }

        // Show load balancing rules
        info.append("\n\tLoad balancing rules: ")
            .append(resource.loadBalancingRules().size());
        for (LoadBalancingRule rule : resource.loadBalancingRules().values()) {
            info.append("\n\t\tLB rule name: ").append(rule.name())
                .append("\n\t\t\tProtocol: ").append(rule.protocol())
                .append("\n\t\t\tFloating IP enabled? ").append(rule.floatingIPEnabled())
                .append("\n\t\t\tIdle timeout in minutes: ").append(rule.idleTimeoutInMinutes())
                .append("\n\t\t\tLoad distribution method: ").append(rule.loadDistribution().toString());

            LoadBalancerFrontend frontend = rule.frontend();
            info.append("\n\t\t\tFrontend: ");
            if (frontend != null) {
                info.append(frontend.name());
            } else {
                info.append("(None)");
            }

            info.append("\n\t\t\tFrontend port: ").append(rule.frontendPort());

            LoadBalancerBackend backend = rule.backend();
            info.append("\n\t\t\tBackend: ");
            if (backend != null) {
                info.append(backend.name());
            } else {
                info.append("(None)");
            }

            info.append("\n\t\t\tBackend port: ").append(rule.backendPort());

            LoadBalancerProbe probe = rule.probe();
            info.append("\n\t\t\tProbe: ");
            if (probe == null) {
                info.append("(None)");
            } else {
                info.append(probe.name()).append(" [").append(probe.protocol().toString()).append("]");
            }
        }

        // Show frontends
        info.append("\n\tFrontends: ")
            .append(resource.frontends().size());
        for (LoadBalancerFrontend frontend : resource.frontends().values()) {
            info.append("\n\t\tFrontend name: ").append(frontend.name())
                .append("\n\t\t\tInternet facing: ").append(frontend.isPublic());
            if (frontend.isPublic()) {
                info.append("\n\t\t\tPublic IP Address ID: ").append(((LoadBalancerPublicFrontend) frontend).publicIPAddressId());
            } else {
                info.append("\n\t\t\tVirtual network ID: ").append(((LoadBalancerPrivateFrontend) frontend).networkId())
                    .append("\n\t\t\tSubnet name: ").append(((LoadBalancerPrivateFrontend) frontend).subnetName())
                    .append("\n\t\t\tPrivate IP address: ").append(((LoadBalancerPrivateFrontend) frontend).privateIPAddress())
                    .append("\n\t\t\tPrivate IP allocation method: ").append(((LoadBalancerPrivateFrontend) frontend).privateIPAllocationMethod());
            }

            // Inbound NAT pool references
            info.append("\n\t\t\tReferenced inbound NAT pools: ")
                .append(frontend.inboundNatPools().size());
            for (LoadBalancerInboundNatPool pool : frontend.inboundNatPools().values()) {
                info.append("\n\t\t\t\tName: ").append(pool.name());
            }

            // Inbound NAT rule references
            info.append("\n\t\t\tReferenced inbound NAT rules: ")
                .append(frontend.inboundNatRules().size());
            for (LoadBalancerInboundNatRule rule : frontend.inboundNatRules().values()) {
                info.append("\n\t\t\t\tName: ").append(rule.name());
            }

            // Load balancing rule references
            info.append("\n\t\t\tReferenced load balancing rules: ")
                .append(frontend.loadBalancingRules().size());
            for (LoadBalancingRule rule : frontend.loadBalancingRules().values()) {
                info.append("\n\t\t\t\tName: ").append(rule.name());
            }
        }

        // Show inbound NAT rules
        info.append("\n\tInbound NAT rules: ")
            .append(resource.inboundNatRules().size());
        for (LoadBalancerInboundNatRule natRule : resource.inboundNatRules().values()) {
            info.append("\n\t\tInbound NAT rule name: ").append(natRule.name())
                .append("\n\t\t\tProtocol: ").append(natRule.protocol().toString())
                .append("\n\t\t\tFrontend: ").append(natRule.frontend().name())
                .append("\n\t\t\tFrontend port: ").append(natRule.frontendPort())
                .append("\n\t\t\tBackend port: ").append(natRule.backendPort())
                .append("\n\t\t\tBackend NIC ID: ").append(natRule.backendNetworkInterfaceId())
                .append("\n\t\t\tBackend NIC IP config name: ").append(natRule.backendNicIPConfigurationName())
                .append("\n\t\t\tFloating IP? ").append(natRule.floatingIPEnabled())
                .append("\n\t\t\tIdle timeout in minutes: ").append(natRule.idleTimeoutInMinutes());
        }

        // Show inbound NAT pools
        info.append("\n\tInbound NAT pools: ")
            .append(resource.inboundNatPools().size());
        for (LoadBalancerInboundNatPool natPool : resource.inboundNatPools().values()) {
            info.append("\n\t\tInbound NAT pool name: ").append(natPool.name())
                .append("\n\t\t\tProtocol: ").append(natPool.protocol().toString())
                .append("\n\t\t\tFrontend: ").append(natPool.frontend().name())
                .append("\n\t\t\tFrontend port range: ")
                .append(natPool.frontendPortRangeStart())
                .append("-")
                .append(natPool.frontendPortRangeEnd())
                .append("\n\t\t\tBackend port: ").append(natPool.backendPort());
        }

        // Show backends
        info.append("\n\tBackends: ")
            .append(resource.backends().size());
        for (LoadBalancerBackend backend : resource.backends().values()) {
            info.append("\n\t\tBackend name: ").append(backend.name());

            // Show assigned backend NICs
            info.append("\n\t\t\tReferenced NICs: ")
                .append(backend.backendNicIPConfigurationNames().entrySet().size());
            for (Map.Entry<String, String> entry : backend.backendNicIPConfigurationNames().entrySet()) {
                info.append("\n\t\t\t\tNIC ID: ").append(entry.getKey())
                    .append(" - IP Config: ").append(entry.getValue());
            }

            // Show assigned virtual machines
            Set<String> vmIds = backend.getVirtualMachineIds();
            info.append("\n\t\t\tReferenced virtual machine ids: ")
                .append(vmIds.size());
            for (String vmId : vmIds) {
                info.append("\n\t\t\t\tVM ID: ").append(vmId);
            }

            // Show assigned load balancing rules
            info.append("\n\t\t\tReferenced load balancing rules: ")
                .append(new ArrayList<String>(backend.loadBalancingRules().keySet()));
        }

        System.out.println(info.toString());
    }

    /**
     * Prints batch account keys.
     *
     * @param batchAccountKeys a list of batch account keys
     */
    public static void print(BatchAccountKeys batchAccountKeys) {
        System.out.println("Primary Key (" + batchAccountKeys.primary() + ") Secondary key = ("
            + batchAccountKeys.secondary() + ")");
    }

    /**
     * Prints batch account.
     *
     * @param batchAccount a Batch Account
     */
    public static void print(BatchAccount batchAccount) {
        StringBuilder applicationsOutput = new StringBuilder().append("\n\tapplications: ");

        if (batchAccount.applications().size() > 0) {
            for (Map.Entry<String, Application> applicationEntry : batchAccount.applications().entrySet()) {
                Application application = applicationEntry.getValue();
                StringBuilder applicationPackages = new StringBuilder().append("\n\t\t\tapplicationPackages : ");

                for (Map.Entry<String, ApplicationPackage> applicationPackageEntry : application.applicationPackages().entrySet()) {
                    ApplicationPackage applicationPackage = applicationPackageEntry.getValue();
                    StringBuilder singleApplicationPackage = new StringBuilder().append("\n\t\t\t\tapplicationPackage : " + applicationPackage.name());
                    singleApplicationPackage.append("\n\t\t\t\tapplicationPackageState : " + applicationPackage.state());

                    applicationPackages.append(singleApplicationPackage);
                    singleApplicationPackage.append("\n");
                }

                StringBuilder singleApplication = new StringBuilder().append("\n\t\tapplication: " + application.name());
                singleApplication.append("\n\t\tdisplayName: " + application.displayName());
                singleApplication.append("\n\t\tdefaultVersion: " + application.defaultVersion());
                singleApplication.append(applicationPackages);
                applicationsOutput.append(singleApplication);
                applicationsOutput.append("\n");
            }
        }

        System.out.println(new StringBuilder().append("BatchAccount: ").append(batchAccount.id())
            .append("Name: ").append(batchAccount.name())
            .append("\n\tResource group: ").append(batchAccount.resourceGroupName())
            .append("\n\tRegion: ").append(batchAccount.region())
            .append("\n\tTags: ").append(batchAccount.tags())
            .append("\n\tAccountEndpoint: ").append(batchAccount.accountEndpoint())
            .append("\n\tPoolQuota: ").append(batchAccount.poolQuota())
            .append("\n\tActiveJobAndJobScheduleQuota: ").append(batchAccount.activeJobAndJobScheduleQuota())
            .append("\n\tStorageAccount: ").append(batchAccount.autoStorage() == null ? "No storage account attached" : batchAccount.autoStorage().storageAccountId())
            .append(applicationsOutput)
            .toString());
    }

    /**
     * Print app service domain.
     *
     * @param resource an app service domain
     */
    public static void print(AppServiceDomain resource) {
        StringBuilder builder = new StringBuilder().append("Domain: ").append(resource.id())
            .append("Name: ").append(resource.name())
            .append("\n\tResource group: ").append(resource.resourceGroupName())
            .append("\n\tRegion: ").append(resource.region())
            .append("\n\tCreated time: ").append(resource.createdTime())
            .append("\n\tExpiration time: ").append(resource.expirationTime())
            .append("\n\tContact: ");
        Contact contact = resource.registrantContact();
        if (contact == null) {
            builder = builder.append("Private");
        } else {
            builder = builder.append("\n\t\tName: ").append(contact.nameFirst() + " " + contact.nameLast());
        }
        builder = builder.append("\n\tName servers: ");
        for (String nameServer : resource.nameServers()) {
            builder = builder.append("\n\t\t" + nameServer);
        }
        System.out.println(builder.toString());
    }

    /**
     * Print app service certificate order.
     *
     * @param resource an app service certificate order
     */
    public static void print(AppServiceCertificateOrder resource) {
        StringBuilder builder = new StringBuilder().append("App service certificate order: ").append(resource.id())
            .append("Name: ").append(resource.name())
            .append("\n\tResource group: ").append(resource.resourceGroupName())
            .append("\n\tRegion: ").append(resource.region())
            .append("\n\tDistinguished name: ").append(resource.distinguishedName())
            .append("\n\tProduct type: ").append(resource.productType())
            .append("\n\tValid years: ").append(resource.validityInYears())
            .append("\n\tStatus: ").append(resource.status())
            .append("\n\tIssuance time: ").append(resource.lastCertificateIssuanceTime())
            .append("\n\tSigned certificate: ").append(resource.signedCertificate() == null ? null : resource.signedCertificate().thumbprint());
        System.out.println(builder.toString());
    }

    /**
     * Print app service plan.
     *
     * @param resource an app service plan
     */
    public static void print(AppServicePlan resource) {
        StringBuilder builder = new StringBuilder().append("App service certificate order: ").append(resource.id())
            .append("Name: ").append(resource.name())
            .append("\n\tResource group: ").append(resource.resourceGroupName())
            .append("\n\tRegion: ").append(resource.region())
            .append("\n\tPricing tier: ").append(resource.pricingTier());
        System.out.println(builder.toString());
    }

    /**
     * Print a web app.
     *
     * @param resource a web app
     */
    public static void print(WebAppBase resource) {
        StringBuilder builder = new StringBuilder().append("Web app: ").append(resource.id())
            .append("Name: ").append(resource.name())
            .append("\n\tState: ").append(resource.state())
            .append("\n\tResource group: ").append(resource.resourceGroupName())
            .append("\n\tRegion: ").append(resource.region())
            .append("\n\tDefault hostname: ").append(resource.defaultHostName())
            .append("\n\tApp service plan: ").append(resource.appServicePlanId())
            .append("\n\tHost name bindings: ");
        for (HostNameBinding binding : resource.getHostNameBindings().values()) {
            builder = builder.append("\n\t\t" + binding.toString());
        }
        builder = builder.append("\n\tSSL bindings: ");
        for (HostNameSslState binding : resource.hostNameSslStates().values()) {
            builder = builder.append("\n\t\t" + binding.name() + ": " + binding.sslState());
            if (binding.sslState() != null && binding.sslState() != SslState.DISABLED) {
                builder = builder.append(" - " + binding.thumbprint());
            }
        }
        builder = builder.append("\n\tApp settings: ");
        for (AppSetting setting : resource.appSettings().values()) {
            builder = builder.append("\n\t\t" + setting.key() + ": " + setting.value() + (setting.sticky() ? " - slot setting" : ""));
        }
        builder = builder.append("\n\tConnection strings: ");
        for (ConnectionString conn : resource.connectionStrings().values()) {
            builder = builder.append("\n\t\t" + conn.name() + ": " + conn.value() + " - " + conn.type() + (conn.sticky() ? " - slot setting" : ""));
        }
        System.out.println(builder.toString());
    }

    /**
     * Print a traffic manager profile.
     *
     * @param profile a traffic manager profile
     */
    public static void print(TrafficManagerProfile profile) {
        StringBuilder info = new StringBuilder();
        info.append("Traffic Manager Profile: ").append(profile.id())
            .append("\n\tName: ").append(profile.name())
            .append("\n\tResource group: ").append(profile.resourceGroupName())
            .append("\n\tRegion: ").append(profile.regionName())
            .append("\n\tTags: ").append(profile.tags())
            .append("\n\tDNSLabel: ").append(profile.dnsLabel())
            .append("\n\tFQDN: ").append(profile.fqdn())
            .append("\n\tTTL: ").append(profile.timeToLive())
            .append("\n\tEnabled: ").append(profile.isEnabled())
            .append("\n\tRoutingMethod: ").append(profile.trafficRoutingMethod())
            .append("\n\tMonitor status: ").append(profile.monitorStatus())
            .append("\n\tMonitoring port: ").append(profile.monitoringPort())
            .append("\n\tMonitoring path: ").append(profile.monitoringPath());

        Map<String, TrafficManagerAzureEndpoint> azureEndpoints = profile.azureEndpoints();
        if (!azureEndpoints.isEmpty()) {
            info.append("\n\tAzure endpoints:");
            int idx = 1;
            for (TrafficManagerAzureEndpoint endpoint : azureEndpoints.values()) {
                info.append("\n\t\tAzure endpoint: #").append(idx++)
                    .append("\n\t\t\tId: ").append(endpoint.id())
                    .append("\n\t\t\tType: ").append(endpoint.endpointType())
                    .append("\n\t\t\tTarget resourceId: ").append(endpoint.targetAzureResourceId())
                    .append("\n\t\t\tTarget resourceType: ").append(endpoint.targetResourceType())
                    .append("\n\t\t\tMonitor status: ").append(endpoint.monitorStatus())
                    .append("\n\t\t\tEnabled: ").append(endpoint.isEnabled())
                    .append("\n\t\t\tRouting priority: ").append(endpoint.routingPriority())
                    .append("\n\t\t\tRouting weight: ").append(endpoint.routingWeight());
            }
        }

        Map<String, TrafficManagerExternalEndpoint> externalEndpoints = profile.externalEndpoints();
        if (!externalEndpoints.isEmpty()) {
            info.append("\n\tExternal endpoints:");
            int idx = 1;
            for (TrafficManagerExternalEndpoint endpoint : externalEndpoints.values()) {
                info.append("\n\t\tExternal endpoint: #").append(idx++)
                    .append("\n\t\t\tId: ").append(endpoint.id())
                    .append("\n\t\t\tType: ").append(endpoint.endpointType())
                    .append("\n\t\t\tFQDN: ").append(endpoint.fqdn())
                    .append("\n\t\t\tSource Traffic Location: ").append(endpoint.sourceTrafficLocation())
                    .append("\n\t\t\tMonitor status: ").append(endpoint.monitorStatus())
                    .append("\n\t\t\tEnabled: ").append(endpoint.isEnabled())
                    .append("\n\t\t\tRouting priority: ").append(endpoint.routingPriority())
                    .append("\n\t\t\tRouting weight: ").append(endpoint.routingWeight());
            }
        }

        Map<String, TrafficManagerNestedProfileEndpoint> nestedProfileEndpoints = profile.nestedProfileEndpoints();
        if (!nestedProfileEndpoints.isEmpty()) {
            info.append("\n\tNested profile endpoints:");
            int idx = 1;
            for (TrafficManagerNestedProfileEndpoint endpoint : nestedProfileEndpoints.values()) {
                info.append("\n\t\tNested profile endpoint: #").append(idx++)
                    .append("\n\t\t\tId: ").append(endpoint.id())
                    .append("\n\t\t\tType: ").append(endpoint.endpointType())
                    .append("\n\t\t\tNested profileId: ").append(endpoint.nestedProfileId())
                    .append("\n\t\t\tMinimum child threshold: ").append(endpoint.minimumChildEndpointCount())
                    .append("\n\t\t\tSource Traffic Location: ").append(endpoint.sourceTrafficLocation())
                    .append("\n\t\t\tMonitor status: ").append(endpoint.monitorStatus())
                    .append("\n\t\t\tEnabled: ").append(endpoint.isEnabled())
                    .append("\n\t\t\tRouting priority: ").append(endpoint.routingPriority())
                    .append("\n\t\t\tRouting weight: ").append(endpoint.routingWeight());
            }
        }
        System.out.println(info.toString());
    }

    /**
     * Print a dns zone.
     *
     * @param dnsZone a dns zone
     */
    public static void print(DnsZone dnsZone) {
        StringBuilder info = new StringBuilder();
        info.append("DNS Zone: ").append(dnsZone.id())
            .append("\n\tName (Top level domain): ").append(dnsZone.name())
            .append("\n\tResource group: ").append(dnsZone.resourceGroupName())
            .append("\n\tRegion: ").append(dnsZone.regionName())
            .append("\n\tTags: ").append(dnsZone.tags())
            .append("\n\tName servers:");
        for (String nameServer : dnsZone.nameServers()) {
            info.append("\n\t\t").append(nameServer);
        }
        SoaRecordSet soaRecordSet = dnsZone.getSoaRecordSet();
        SoaRecord soaRecord = soaRecordSet.record();
        info.append("\n\tSOA Record:")
            .append("\n\t\tHost:").append(soaRecord.host())
            .append("\n\t\tEmail:").append(soaRecord.email())
            .append("\n\t\tExpire time (seconds):").append(soaRecord.expireTime())
            .append("\n\t\tRefresh time (seconds):").append(soaRecord.refreshTime())
            .append("\n\t\tRetry time (seconds):").append(soaRecord.retryTime())
            .append("\n\t\tNegative response cache ttl (seconds):").append(soaRecord.minimumTtl())
            .append("\n\t\tTTL (seconds):").append(soaRecordSet.timeToLive());

        PagedList<ARecordSet> aRecordSets = dnsZone.aRecordSets().list();
        info.append("\n\tA Record sets:");
        for (ARecordSet aRecordSet : aRecordSets) {
            info.append("\n\t\tId: ").append(aRecordSet.id())
                .append("\n\t\tName: ").append(aRecordSet.name())
                .append("\n\t\tTTL (seconds): ").append(aRecordSet.timeToLive())
                .append("\n\t\tIP v4 addresses: ");
            for (String ipAddress : aRecordSet.ipv4Addresses()) {
                info.append("\n\t\t\t").append(ipAddress);
            }
        }

        PagedList<AaaaRecordSet> aaaaRecordSets = dnsZone.aaaaRecordSets().list();
        info.append("\n\tAAAA Record sets:");
        for (AaaaRecordSet aaaaRecordSet : aaaaRecordSets) {
            info.append("\n\t\tId: ").append(aaaaRecordSet.id())
                .append("\n\t\tName: ").append(aaaaRecordSet.name())
                .append("\n\t\tTTL (seconds): ").append(aaaaRecordSet.timeToLive())
                .append("\n\t\tIP v6 addresses: ");
            for (String ipAddress : aaaaRecordSet.ipv6Addresses()) {
                info.append("\n\t\t\t").append(ipAddress);
            }
        }

        PagedList<CNameRecordSet> cnameRecordSets = dnsZone.cNameRecordSets().list();
        info.append("\n\tCNAME Record sets:");
        for (CNameRecordSet cnameRecordSet : cnameRecordSets) {
            info.append("\n\t\tId: ").append(cnameRecordSet.id())
                .append("\n\t\tName: ").append(cnameRecordSet.name())
                .append("\n\t\tTTL (seconds): ").append(cnameRecordSet.timeToLive())
                .append("\n\t\tCanonical name: ").append(cnameRecordSet.canonicalName());
        }

        PagedList<MXRecordSet> mxRecordSets = dnsZone.mxRecordSets().list();
        info.append("\n\tMX Record sets:");
        for (MXRecordSet mxRecordSet : mxRecordSets) {
            info.append("\n\t\tId: ").append(mxRecordSet.id())
                .append("\n\t\tName: ").append(mxRecordSet.name())
                .append("\n\t\tTTL (seconds): ").append(mxRecordSet.timeToLive())
                .append("\n\t\tRecords: ");
            for (MxRecord mxRecord : mxRecordSet.records()) {
                info.append("\n\t\t\tExchange server, Preference: ")
                    .append(mxRecord.exchange())
                    .append(" ")
                    .append(mxRecord.preference());
            }
        }

        PagedList<NSRecordSet> nsRecordSets = dnsZone.nsRecordSets().list();
        info.append("\n\tNS Record sets:");
        for (NSRecordSet nsRecordSet : nsRecordSets) {
            info.append("\n\t\tId: ").append(nsRecordSet.id())
                .append("\n\t\tName: ").append(nsRecordSet.name())
                .append("\n\t\tTTL (seconds): ").append(nsRecordSet.timeToLive())
                .append("\n\t\tName servers: ");
            for (String nameServer : nsRecordSet.nameServers()) {
                info.append("\n\t\t\t").append(nameServer);
            }
        }

        PagedList<PtrRecordSet> ptrRecordSets = dnsZone.ptrRecordSets().list();
        info.append("\n\tPTR Record sets:");
        for (PtrRecordSet ptrRecordSet : ptrRecordSets) {
            info.append("\n\t\tId: ").append(ptrRecordSet.id())
                .append("\n\t\tName: ").append(ptrRecordSet.name())
                .append("\n\t\tTTL (seconds): ").append(ptrRecordSet.timeToLive())
                .append("\n\t\tTarget domain names: ");
            for (String domainNames : ptrRecordSet.targetDomainNames()) {
                info.append("\n\t\t\t").append(domainNames);
            }
        }

        PagedList<SrvRecordSet> srvRecordSets = dnsZone.srvRecordSets().list();
        info.append("\n\tSRV Record sets:");
        for (SrvRecordSet srvRecordSet : srvRecordSets) {
            info.append("\n\t\tId: ").append(srvRecordSet.id())
                .append("\n\t\tName: ").append(srvRecordSet.name())
                .append("\n\t\tTTL (seconds): ").append(srvRecordSet.timeToLive())
                .append("\n\t\tRecords: ");
            for (SrvRecord srvRecord : srvRecordSet.records()) {
                info.append("\n\t\t\tTarget, Port, Priority, Weight: ")
                    .append(srvRecord.target())
                    .append(", ")
                    .append(srvRecord.port())
                    .append(", ")
                    .append(srvRecord.priority())
                    .append(", ")
                    .append(srvRecord.weight());
            }
        }

        PagedList<TxtRecordSet> txtRecordSets = dnsZone.txtRecordSets().list();
        info.append("\n\tTXT Record sets:");
        for (TxtRecordSet txtRecordSet : txtRecordSets) {
            info.append("\n\t\tId: ").append(txtRecordSet.id())
                .append("\n\t\tName: ").append(txtRecordSet.name())
                .append("\n\t\tTTL (seconds): ").append(txtRecordSet.timeToLive())
                .append("\n\t\tRecords: ");
            for (TxtRecord txtRecord : txtRecordSet.records()) {
                if (txtRecord.value().size() > 0) {
                    info.append("\n\t\t\tValue: ").append(txtRecord.value().get(0));
                }
            }
        }
        System.out.println(info.toString());
    }

    /**
     * Print an Azure Container Registry.
     * @param azureRegistry an Azure Container Registry
     */
    public static void print(Registry azureRegistry) {
        StringBuilder info = new StringBuilder();

        RegistryListCredentials acrCredentials = azureRegistry.listCredentials();
        info.append("Azure Container Registry: ").append(azureRegistry.id())
            .append("\n\tName: ").append(azureRegistry.name())
            .append("\n\tServer Url: ").append(azureRegistry.loginServerUrl())
            .append("\n\tUser: ").append(acrCredentials.username())
            .append("\n\tFirst Password: ").append(acrCredentials.passwords().get(0).value())
            .append("\n\tSecond Password: ").append(acrCredentials.passwords().get(1).value());
        System.out.println(info.toString());
    }

    /**
     * Print an Azure Container Service.
     * @param containerService an Azure Container Service
     */
    public static void print(ContainerService containerService) {
        StringBuilder info = new StringBuilder();

        info.append("Azure Container Service: ").append(containerService.id())
            .append("\n\tName: ").append(containerService.name())
            .append("\n\tWith orchestration: ").append(containerService.orchestratorType().toString())
            .append("\n\tMaster FQDN: ").append(containerService.masterFqdn())
            .append("\n\tMaster node count: ").append(containerService.masterNodeCount())
            .append("\n\tMaster leaf domain label: ").append(containerService.masterLeafDomainLabel())
            .append("\n\t\tWith Agent pool name: ").append(containerService.agentPoolName())
            .append("\n\t\tAgent pool count: ").append(containerService.agentPoolCount())
            .append("\n\t\tAgent pool count: ").append(containerService.agentPoolVMSize().toString())
            .append("\n\t\tAgent pool FQDN: ").append(containerService.agentPoolFqdn())
            .append("\n\t\tAgent pool leaf domain label: ").append(containerService.agentPoolLeafDomainLabel())
            .append("\n\tLinux user name: ").append(containerService.linuxRootUsername())
            .append("\n\tSSH key: ").append(containerService.sshKey());
        if (containerService.orchestratorType() == ContainerServiceOrchestratorTypes.KUBERNETES) {
            info.append("\n\tName: ").append(containerService.servicePrincipalClientId());
        }

        System.out.println(info.toString());
    }

    /**
     * Print an Azure Search Service.
     * @param searchService an Azure Search Service
     */
    public static void print(SearchService searchService) {
        StringBuilder info = new StringBuilder();
        AdminKeys adminKeys = searchService.getAdminKeys();
        List<QueryKey> queryKeys = searchService.listQueryKeys();

        info.append("Azure Search: ").append(searchService.id())
            .append("\n\tResource group: ").append(searchService.resourceGroupName())
            .append("\n\tRegion: ").append(searchService.region())
            .append("\n\tTags: ").append(searchService.tags())
            .append("\n\tSku: ").append(searchService.sku().name())
            .append("\n\tStatus: ").append(searchService.status())
            .append("\n\tProvisioning State: ").append(searchService.provisioningState())
            .append("\n\tHosting Mode: ").append(searchService.hostingMode())
            .append("\n\tReplicas: ").append(searchService.replicaCount())
            .append("\n\tPartitions: ").append(searchService.partitionCount())
            .append("\n\tPrimary Admin Key: ").append(adminKeys.primaryKey())
            .append("\n\tSecondary Admin Key: ").append(adminKeys.secondaryKey())
            .append("\n\tQuery keys:");

        for (QueryKey queryKey : queryKeys) {
            info.append("\n\t\tKey name: ").append(queryKey.name());
            info.append("\n\t\t   Value: ").append(queryKey.key());
        }
        System.out.println(info.toString());
    }

    /**
     * Retrieve the secondary service principal client ID.
     * @param envSecondaryServicePrincipal an Azure Container Registry
     * @return a service principal client ID
     * @throws Exception exception
     */
    public static String getSecondaryServicePrincipalClientID(String envSecondaryServicePrincipal) throws Exception {
        Properties authSettings = new Properties();
        FileInputStream credentialsFileStream = new FileInputStream(new File(envSecondaryServicePrincipal));
        authSettings.load(credentialsFileStream);
        credentialsFileStream.close();

        return authSettings.getProperty("client");
    }

    /**
     * Retrieve the secondary service principal secret.
     * @param envSecondaryServicePrincipal an Azure Container Registry
     * @return a service principal secret
     * @throws Exception exception
     */
    public static String getSecondaryServicePrincipalSecret(String envSecondaryServicePrincipal) throws Exception {
        Properties authSettings = new Properties();
        FileInputStream credentialsFileStream = new FileInputStream(new File(envSecondaryServicePrincipal));
        authSettings.load(credentialsFileStream);
        credentialsFileStream.close();

        return authSettings.getProperty("key");
    }

    /**
     * Creates and returns a randomized name based on the prefix file for use by the sample.
     * @param namePrefix The prefix string to be used in generating the name.
     * @return a random name
     * */
    public static String createRandomName(String namePrefix) {
        return SdkContext.randomResourceName(namePrefix, 30);
    }

    /**
     * This method creates a certificate for given password.
     *
     * @param certPath location of certificate file
     * @param pfxPath location of pfx file
     * @param alias User alias
     * @param password alias password
     * @param cnName domain name
     * @throws Exception exceptions from the creation
     */
    public static void createCertificate(String certPath, String pfxPath,
                                         String alias, String password, String cnName) throws Exception {
        if (new File(pfxPath).exists()) {
            return;
        }
        String validityInDays = "3650";
        String keyAlg = "RSA";
        String sigAlg = "SHA1withRSA";
        String keySize = "2048";
        String storeType = "pkcs12";
        String command = "keytool";
        String jdkPath = System.getProperty("java.home");
        if (jdkPath != null && !jdkPath.isEmpty()) {
            jdkPath = jdkPath.concat("\\bin");
        }
        if (new File(jdkPath).isDirectory()) {
            command = String.format("%s%s%s", jdkPath, File.separator, command);
        }

        // Create Pfx file
        String[] commandArgs = {command, "-genkey", "-alias", alias,
                "-keystore", pfxPath, "-storepass", password, "-validity",
                validityInDays, "-keyalg", keyAlg, "-sigalg", sigAlg, "-keysize", keySize,
                "-storetype", storeType, "-dname", "CN=" + cnName, "-ext", "EKU=1.3.6.1.5.5.7.3.1"};
        Utils.cmdInvocation(commandArgs, false);

        // Create cer file i.e. extract public key from pfx
        File pfxFile = new File(pfxPath);
        if (pfxFile.exists()) {
            String[] certCommandArgs = {command, "-export", "-alias", alias,
                    "-storetype", storeType, "-keystore", pfxPath,
                    "-storepass", password, "-rfc", "-file", certPath};
            // output of keytool export command is going to error stream
            // although command is
            // executed successfully, hence ignoring error stream in this case
            Utils.cmdInvocation(certCommandArgs, true);

            // Check if file got created or not
            File cerFile = new File(pfxPath);
            if (!cerFile.exists()) {
                throw new IOException(
                        "Error occurred while creating certificate"
                                + StringUtils.join(" ", certCommandArgs));
            }
        } else {
            throw new IOException("Error occurred while creating certificates"
                    + StringUtils.join(" ", commandArgs));
        }
    }

    /**
     * This method is used for invoking native commands.
     *
     * @param command
     *            :- command to invoke.
     * @param ignoreErrorStream
     *            : Boolean which controls whether to throw exception or not
     *            based on error stream.
     * @return result :- depending on the method invocation.
     * @throws Exception exceptions thrown from the execution
     */
    public static String cmdInvocation(String[] command,
                                       boolean ignoreErrorStream) throws Exception {
        String result = "";
        String error = "";
        InputStream inputStream = null;
        InputStream errorStream = null;
        BufferedReader br = null;
        BufferedReader ebr = null;
        try {
            Process process = new ProcessBuilder(command).start();
            inputStream = process.getInputStream();
            errorStream = process.getErrorStream();
            br = new BufferedReader(new InputStreamReader(inputStream));
            result = br.readLine();
            process.waitFor();
            ebr = new BufferedReader(new InputStreamReader(errorStream));
            error = ebr.readLine();
            if (error != null && (!error.equals(""))) {
                // To do - Log error message

                if (!ignoreErrorStream) {
                    throw new Exception(error, null);
                }
            }
        } catch (Exception e) {
            throw new Exception("Exception occurred while invoking command", e);
        } finally {
            if (inputStream != null) {
                inputStream.close();
            }
            if (errorStream != null) {
                errorStream.close();
            }
            if (br != null) {
                br.close();
            }
            if (ebr != null) {
                ebr.close();
            }
        }
        return result;
    }


    /**
     * Prints information for passed SQL Server.
     * @param sqlServer sqlServer to be printed
     */
    public static void print(SqlServer sqlServer) {
        StringBuilder builder = new StringBuilder().append("Sql Server: ").append(sqlServer.id())
                .append("Name: ").append(sqlServer.name())
                .append("\n\tResource group: ").append(sqlServer.resourceGroupName())
                .append("\n\tRegion: ").append(sqlServer.region())
                .append("\n\tSqlServer version: ").append(sqlServer.version())
                .append("\n\tFully qualified name for Sql Server: ").append(sqlServer.fullyQualifiedDomainName());
        System.out.println(builder.toString());
    }

    /**
     * Prints information for the passed SQL Database.
     * @param database database to be printed
     */
    public static void print(SqlDatabase database) {
        StringBuilder builder = new StringBuilder().append("Sql Database: ").append(database.id())
                .append("Name: ").append(database.name())
                .append("\n\tResource group: ").append(database.resourceGroupName())
                .append("\n\tRegion: ").append(database.region())
                .append("\n\tSqlServer Name: ").append(database.sqlServerName())
                .append("\n\tEdition of SQL database: ").append(database.edition())
                .append("\n\tCollation of SQL database: ").append(database.collation())
                .append("\n\tCreation date of SQL database: ").append(database.creationDate())
                .append("\n\tIs data warehouse: ").append(database.isDataWarehouse())
                .append("\n\tCurrent service objective of SQL database: ").append(database.serviceLevelObjective())
                .append("\n\tId of current service objective of SQL database: ").append(database.currentServiceObjectiveId())
                .append("\n\tMax size bytes of SQL database: ").append(database.maxSizeBytes())
                .append("\n\tDefault secondary location of SQL database: ").append(database.defaultSecondaryLocation());

        System.out.println(builder.toString());
    }

    /**
     * Prints information for the passed firewall rule.
     * @param firewallRule firewall rule to be printed.
     */
    public static void print(SqlFirewallRule firewallRule) {
        StringBuilder builder = new StringBuilder().append("Sql firewall rule: ").append(firewallRule.id())
                .append("Name: ").append(firewallRule.name())
                .append("\n\tResource group: ").append(firewallRule.resourceGroupName())
                .append("\n\tRegion: ").append(firewallRule.region())
                .append("\n\tSqlServer Name: ").append(firewallRule.sqlServerName())
                .append("\n\tStart IP Address of the firewall rule: ").append(firewallRule.startIPAddress())
                .append("\n\tEnd IP Address of the firewall rule: ").append(firewallRule.endIPAddress());

        System.out.println(builder.toString());
    }

    /**
     * Prints information of the elastic pool passed in.
     * @param elasticPool elastic pool to be printed
     */
    public static void print(SqlElasticPool elasticPool) {
        StringBuilder builder = new StringBuilder().append("Sql elastic pool: ").append(elasticPool.id())
                .append("Name: ").append(elasticPool.name())
                .append("\n\tResource group: ").append(elasticPool.resourceGroupName())
                .append("\n\tRegion: ").append(elasticPool.region())
                .append("\n\tSqlServer Name: ").append(elasticPool.sqlServerName())
                .append("\n\tEdition of elastic pool: ").append(elasticPool.edition())
                .append("\n\tTotal number of DTUs in the elastic pool: ").append(elasticPool.dtu())
                .append("\n\tMaximum DTUs a database can get in elastic pool: ").append(elasticPool.databaseDtuMax())
                .append("\n\tMinimum DTUs a database is guaranteed in elastic pool: ").append(elasticPool.databaseDtuMin())
                .append("\n\tCreation date for the elastic pool: ").append(elasticPool.creationDate())
                .append("\n\tState of the elastic pool: ").append(elasticPool.state())
                .append("\n\tStorage capacity in MBs for the elastic pool: ").append(elasticPool.storageMB());

        System.out.println(builder.toString());
    }

    /**
     * Prints information of the elastic pool activity.
     * @param elasticPoolActivity elastic pool activity to be printed
     */
    public static void print(ElasticPoolActivity elasticPoolActivity) {
        StringBuilder builder = new StringBuilder().append("Sql elastic pool activity: ").append(elasticPoolActivity.id())
                .append("Name: ").append(elasticPoolActivity.name())
                .append("\n\tResource group: ").append(elasticPoolActivity.resourceGroupName())
                .append("\n\tState: ").append(elasticPoolActivity.state())
                .append("\n\tElastic pool name: ").append(elasticPoolActivity.elasticPoolName())
                .append("\n\tStart time of activity: ").append(elasticPoolActivity.startTime())
                .append("\n\tEnd time of activity: ").append(elasticPoolActivity.endTime())
                .append("\n\tError code of activity: ").append(elasticPoolActivity.errorCode())
                .append("\n\tError message of activity: ").append(elasticPoolActivity.errorMessage())
                .append("\n\tError severity of activity: ").append(elasticPoolActivity.errorSeverity())
                .append("\n\tOperation: ").append(elasticPoolActivity.operation())
                .append("\n\tCompleted percentage of activity: ").append(elasticPoolActivity.percentComplete())
                .append("\n\tRequested DTU max limit in activity: ").append(elasticPoolActivity.requestedDatabaseDtuMax())
                .append("\n\tRequested DTU min limit in activity: ").append(elasticPoolActivity.requestedDatabaseDtuMin())
                .append("\n\tRequested DTU limit in activity: ").append(elasticPoolActivity.requestedDtu());

        System.out.println(builder.toString());

    }

    /**
     * Prints information of the database activity.
     * @param databaseActivity database activity to be printed
     */
    public static void print(ElasticPoolDatabaseActivity databaseActivity) {
        StringBuilder builder = new StringBuilder().append("Sql elastic pool database activity: ").append(databaseActivity.id())
                .append("Name: ").append(databaseActivity.name())
                .append("\n\tResource group: ").append(databaseActivity.resourceGroupName())
                .append("\n\tSQL Server Name: ").append(databaseActivity.serverName())
                .append("\n\tDatabase name name: ").append(databaseActivity.databaseName())
                .append("\n\tCurrent elastic pool name of the database: ").append(databaseActivity.currentElasticPoolName())
                .append("\n\tState: ").append(databaseActivity.state())
                .append("\n\tStart time of activity: ").append(databaseActivity.startTime())
                .append("\n\tEnd time of activity: ").append(databaseActivity.endTime())
                .append("\n\tCompleted percentage: ").append(databaseActivity.percentComplete())
                .append("\n\tError code of activity: ").append(databaseActivity.errorCode())
                .append("\n\tError message of activity: ").append(databaseActivity.errorMessage())
                .append("\n\tError severity of activity: ").append(databaseActivity.errorSeverity());

        System.out.println(builder.toString());
    }

    /**
     * Print an application gateway.
     * @param resource an application gateway
     */
    public static void print(ApplicationGateway resource) {
        StringBuilder info = new StringBuilder();
        info.append("Application gateway: ").append(resource.id())
                .append("Name: ").append(resource.name())
                .append("\n\tResource group: ").append(resource.resourceGroupName())
                .append("\n\tRegion: ").append(resource.region())
                .append("\n\tTags: ").append(resource.tags())
                .append("\n\tSKU: ").append(resource.sku().toString())
                .append("\n\tOperational state: ").append(resource.operationalState())
                .append("\n\tInternet-facing? ").append(resource.isPublic())
                .append("\n\tInternal? ").append(resource.isPrivate())
                .append("\n\tDefault private IP address: ").append(resource.privateIPAddress())
                .append("\n\tPrivate IP address allocation method: ").append(resource.privateIPAllocationMethod())
                .append("\n\tDisabled SSL protocols: ").append(resource.disabledSslProtocols().toString());

        // Show IP configs
        Map<String, ApplicationGatewayIPConfiguration> ipConfigs = resource.ipConfigurations();
        info.append("\n\tIP configurations: ").append(ipConfigs.size());
        for (ApplicationGatewayIPConfiguration ipConfig : ipConfigs.values()) {
            info.append("\n\t\tName: ").append(ipConfig.name())
                .append("\n\t\t\tNetwork id: ").append(ipConfig.networkId())
                .append("\n\t\t\tSubnet name: ").append(ipConfig.subnetName());
        }

        // Show frontends
        Map<String, ApplicationGatewayFrontend> frontends = resource.frontends();
        info.append("\n\tFrontends: ").append(frontends.size());
        for (ApplicationGatewayFrontend frontend : frontends.values()) {
            info.append("\n\t\tName: ").append(frontend.name())
                .append("\n\t\t\tPublic? ").append(frontend.isPublic());

            if (frontend.isPublic()) {
                // Show public frontend info
                info.append("\n\t\t\tPublic IP address ID: ").append(frontend.publicIPAddressId());
            }

            if (frontend.isPrivate()) {
                // Show private frontend info
                info.append("\n\t\t\tPrivate IP address: ").append(frontend.privateIPAddress())
                    .append("\n\t\t\tPrivate IP allocation method: ").append(frontend.privateIPAllocationMethod())
                    .append("\n\t\t\tSubnet name: ").append(frontend.subnetName())
                    .append("\n\t\t\tVirtual network ID: ").append(frontend.networkId());
            }
        }

        // Show backends
        Map<String, ApplicationGatewayBackend> backends = resource.backends();
        info.append("\n\tBackends: ").append(backends.size());
        for (ApplicationGatewayBackend backend : backends.values()) {
            info.append("\n\t\tName: ").append(backend.name())
                .append("\n\t\t\tAssociated NIC IP configuration IDs: ").append(backend.backendNicIPConfigurationNames().keySet());

            // Show addresses
            Collection<ApplicationGatewayBackendAddress> addresses = backend.addresses();
            info.append("\n\t\t\tAddresses: ").append(addresses.size());
            for (ApplicationGatewayBackendAddress address : addresses) {
                info.append("\n\t\t\t\tFQDN: ").append(address.fqdn())
                    .append("\n\t\t\t\tIP: ").append(address.ipAddress());
            }
        }

        // Show backend HTTP configurations
        Map<String, ApplicationGatewayBackendHttpConfiguration> httpConfigs = resource.backendHttpConfigurations();
        info.append("\n\tHTTP Configurations: ").append(httpConfigs.size());
        for (ApplicationGatewayBackendHttpConfiguration httpConfig : httpConfigs.values()) {
            info.append("\n\t\tName: ").append(httpConfig.name())
                .append("\n\t\t\tCookie based affinity: ").append(httpConfig.cookieBasedAffinity())
                .append("\n\t\t\tPort: ").append(httpConfig.port())
                .append("\n\t\t\tRequest timeout in seconds: ").append(httpConfig.requestTimeout())
                .append("\n\t\t\tProtocol: ").append(httpConfig.protocol());

            ApplicationGatewayProbe probe = httpConfig.probe();
            if (probe != null) {
                info.append("\n\t\tProbe: " + probe.name());
            }
        }

        // Show SSL certificates
        Map<String, ApplicationGatewaySslCertificate> sslCerts = resource.sslCertificates();
        info.append("\n\tSSL certificates: ").append(sslCerts.size());
        for (ApplicationGatewaySslCertificate cert : sslCerts.values()) {
            info.append("\n\t\tName: ").append(cert.name())
                .append("\n\t\t\tCert data: ").append(cert.publicData());
        }

        // Show HTTP listeners
        Map<String, ApplicationGatewayListener> listeners = resource.listeners();
        info.append("\n\tHTTP listeners: ").append(listeners.size());
        for (ApplicationGatewayListener listener : listeners.values()) {
            info.append("\n\t\tName: ").append(listener.name())
                .append("\n\t\t\tHost name: ").append(listener.hostName())
                .append("\n\t\t\tServer name indication required? ").append(listener.requiresServerNameIndication())
                .append("\n\t\t\tAssociated frontend name: ").append(listener.frontend().name())
                .append("\n\t\t\tFrontend port name: ").append(listener.frontendPortName())
                .append("\n\t\t\tFrontend port number: ").append(listener.frontendPortNumber())
                .append("\n\t\t\tProtocol: ").append(listener.protocol().toString());
                if (listener.sslCertificate() != null) {
                    info.append("\n\t\t\tAssociated SSL certificate: ").append(listener.sslCertificate().name());
                }
        }

        // Show probes
        Map<String, ApplicationGatewayProbe> probes = resource.probes();
        info.append("\n\tProbes: ").append(probes.size());
        for (ApplicationGatewayProbe probe : probes.values()) {
            info.append("\n\t\tName: ").append(probe.name())
                .append("\n\t\tProtocol:").append(probe.protocol().toString())
                .append("\n\t\tInterval in seconds: ").append(probe.timeBetweenProbesInSeconds())
                .append("\n\t\tRetries: ").append(probe.retriesBeforeUnhealthy())
                .append("\n\t\tTimeout: ").append(probe.timeoutInSeconds())
                .append("\n\t\tHost: ").append(probe.host());
        }

        // Show request routing rules
        Map<String, ApplicationGatewayRequestRoutingRule> rules = resource.requestRoutingRules();
        info.append("\n\tRequest routing rules: ").append(rules.size());
        for (ApplicationGatewayRequestRoutingRule rule : rules.values()) {
            info.append("\n\t\tName: ").append(rule.name())
                .append("\n\t\t\tType: ").append(rule.ruleType())
                .append("\n\t\t\tPublic IP address ID: ").append(rule.publicIPAddressId())
                .append("\n\t\t\tHost name: ").append(rule.hostName())
                .append("\n\t\t\tServer name indication required? ").append(rule.requiresServerNameIndication())
                .append("\n\t\t\tFrontend port: ").append(rule.frontendPort())
                .append("\n\t\t\tFrontend protocol: ").append(rule.frontendProtocol().toString())
                .append("\n\t\t\tBackend port: ").append(rule.backendPort())
                .append("\n\t\t\tCookie based affinity enabled? ").append(rule.cookieBasedAffinity());

            // Show backend addresses
            Collection<ApplicationGatewayBackendAddress> addresses = rule.backendAddresses();
            info.append("\n\t\t\tBackend addresses: ").append(addresses.size());
            for (ApplicationGatewayBackendAddress address : addresses) {
                info.append("\n\t\t\t\t")
                    .append(address.fqdn())
                    .append(" [").append(address.ipAddress()).append("]");
            }

            // Show SSL cert
            info.append("\n\t\t\tSSL certificate name: ");
            ApplicationGatewaySslCertificate cert = rule.sslCertificate();
            if (cert == null) {
                info.append("(None)");
            } else {
                info.append(cert.name());
            }

            // Show backend
            info.append("\n\t\t\tAssociated backend address pool: ");
            ApplicationGatewayBackend backend = rule.backend();
            if (backend == null) {
                info.append("(None)");
            } else {
                info.append(backend.name());
            }

            // Show backend HTTP settings config
            info.append("\n\t\t\tAssociated backend HTTP settings configuration: ");
            ApplicationGatewayBackendHttpConfiguration config = rule.backendHttpConfiguration();
            if (config == null) {
                info.append("(None)");
            } else {
                info.append(config.name());
            }

            // Show frontend listener
            info.append("\n\t\t\tAssociated frontend listener: ");
            ApplicationGatewayListener listener = rule.listener();
            if (listener == null) {
                info.append("(None)");
            } else {
                info.append(config.name());
            }
        }
        System.out.println(info.toString());
    }

    /**
     * Prints information of a virtual machine custom image.
     *
     * @param image the image
     */
    public static void print(VirtualMachineCustomImage image) {
        StringBuilder builder = new StringBuilder().append("Virtual machine custom image: ").append(image.id())
                .append("Name: ").append(image.name())
                .append("\n\tResource group: ").append(image.resourceGroupName())
                .append("\n\tCreated from virtual machine: ").append(image.sourceVirtualMachineId());

        builder.append("\n\tOS disk image: ")
                .append("\n\t\tOperating system: ").append(image.osDiskImage().osType())
                .append("\n\t\tOperating system state: ").append(image.osDiskImage().osState())
                .append("\n\t\tCaching: ").append(image.osDiskImage().caching())
                .append("\n\t\tSize (GB): ").append(image.osDiskImage().diskSizeGB());
        if (image.isCreatedFromVirtualMachine()) {
            builder.append("\n\t\tSource virtual machine: ").append(image.sourceVirtualMachineId());
        }
        if (image.osDiskImage().managedDisk() != null) {
            builder.append("\n\t\tSource managed disk: ").append(image.osDiskImage().managedDisk().id());
        }
        if (image.osDiskImage().snapshot() != null) {
            builder.append("\n\t\tSource snapshot: ").append(image.osDiskImage().snapshot().id());
        }
        if (image.osDiskImage().blobUri() != null) {
            builder.append("\n\t\tSource un-managed vhd: ").append(image.osDiskImage().blobUri());
        }
        if (image.dataDiskImages() != null) {
            for (ImageDataDisk diskImage : image.dataDiskImages().values()) {
                builder.append("\n\tDisk Image (Lun) #: ").append(diskImage.lun())
                        .append("\n\t\tCaching: ").append(diskImage.caching())
                        .append("\n\t\tSize (GB): ").append(diskImage.diskSizeGB());
                if (image.isCreatedFromVirtualMachine()) {
                    builder.append("\n\t\tSource virtual machine: ").append(image.sourceVirtualMachineId());
                }
                if (diskImage.managedDisk() != null) {
                    builder.append("\n\t\tSource managed disk: ").append(diskImage.managedDisk().id());
                }
                if (diskImage.snapshot() != null) {
                    builder.append("\n\t\tSource snapshot: ").append(diskImage.snapshot().id());
                }
                if (diskImage.blobUri() != null) {
                    builder.append("\n\t\tSource un-managed vhd: ").append(diskImage.blobUri());
                }
            }
        }
        System.out.println(builder.toString());
    }

    /**
     * Uploads a file to an Azure web app.
     * @param profile the publishing profile for the web app.
     * @param fileName the name of the file on server
     * @param file the local file
     */
    public static void uploadFileToWebApp(PublishingProfile profile, String fileName, InputStream file) {
        FTPClient ftpClient = new FTPClient();
        String[] ftpUrlSegments = profile.ftpUrl().split("/", 2);
        String server = ftpUrlSegments[0];
        String path = "./site/wwwroot/webapps";
        if (fileName.contains("/")) {
            int lastslash = fileName.lastIndexOf('/');
            path = path + "/" + fileName.substring(0, lastslash);
            fileName = fileName.substring(lastslash + 1);
        }
        try {
            ftpClient.connect(server);
            ftpClient.login(profile.ftpUsername(), profile.ftpPassword());
            ftpClient.setFileType(FTP.BINARY_FILE_TYPE);
            for (String segment : path.split("/")) {
                if (!ftpClient.changeWorkingDirectory(segment)) {
                    ftpClient.makeDirectory(segment);
                    ftpClient.changeWorkingDirectory(segment);
                }
            }
            ftpClient.storeFile(fileName, file);
            ftpClient.disconnect();
        } catch (IOException e) {
            e.printStackTrace();
        }
    }

    /**
     * Uploads a file to an Azure function app.
     * @param profile the publishing profile for the web app.
     * @param fileName the name of the file on server
     * @param file the local file
     */
    public static void uploadFileToFunctionApp(PublishingProfile profile, String fileName, InputStream file) {
        FTPClient ftpClient = new FTPClient();
        String[] ftpUrlSegments = profile.ftpUrl().split("/", 2);
        String server = ftpUrlSegments[0];
        String path = "site/wwwroot";
        if (fileName.contains("/")) {
            int lastslash = fileName.lastIndexOf('/');
            path = path + "/" + fileName.substring(0, lastslash);
            fileName = fileName.substring(lastslash + 1);
        }
        try {
            ftpClient.connect(server);
            ftpClient.login(profile.ftpUsername(), profile.ftpPassword());
            ftpClient.setFileType(FTP.ASCII_FILE_TYPE);
            for (String segment : path.split("/")) {
                if (!ftpClient.changeWorkingDirectory(segment)) {
                    ftpClient.makeDirectory(segment);
                    ftpClient.changeWorkingDirectory(segment);
                }
            }
            ftpClient.storeFile(fileName, file);
            ftpClient.disconnect();
        } catch (IOException e) {
            e.printStackTrace();
        }
    }

    private Utils() {

    }

    /**
     * Print service bus namespace info.
     * @param serviceBusNamespace a service bus namespace
     */
    public static void print(ServiceBusNamespace serviceBusNamespace) {
        StringBuilder builder = new StringBuilder()
                .append("Service bus Namespace: ").append(serviceBusNamespace.id())
                .append("\n\tName: ").append(serviceBusNamespace.name())
                .append("\n\tRegion: ").append(serviceBusNamespace.regionName())
                .append("\n\tResourceGroupName: ").append(serviceBusNamespace.resourceGroupName())
                .append("\n\tCreatedAt: ").append(serviceBusNamespace.createdAt())
                .append("\n\tUpdatedAt: ").append(serviceBusNamespace.updatedAt())
                .append("\n\tDnsLabel: ").append(serviceBusNamespace.dnsLabel())
                .append("\n\tFQDN: ").append(serviceBusNamespace.fqdn())
                .append("\n\tSku: ")
                .append("\n\t\tCapacity: ").append(serviceBusNamespace.sku().capacity())
                .append("\n\t\tSkuName: ").append(serviceBusNamespace.sku().name())
                .append("\n\t\tTier: ").append(serviceBusNamespace.sku().tier());

        System.out.println(builder.toString());
    }

    /**
     * Print service bus queue info.
     * @param queue a service bus queue
     */
    public static void print(Queue queue) {
        StringBuilder builder = new StringBuilder()
                .append("Service bus Queue: ").append(queue.id())
                .append("\n\tName: ").append(queue.name())
                .append("\n\tResourceGroupName: ").append(queue.resourceGroupName())
                .append("\n\tCreatedAt: ").append(queue.createdAt())
                .append("\n\tUpdatedAt: ").append(queue.updatedAt())
                .append("\n\tAccessedAt: ").append(queue.accessedAt())
                .append("\n\tActiveMessageCount: ").append(queue.activeMessageCount())
                .append("\n\tCurrentSizeInBytes: ").append(queue.currentSizeInBytes())
                .append("\n\tDeadLetterMessageCount: ").append(queue.deadLetterMessageCount())
                .append("\n\tDefaultMessageTtlDuration: ").append(queue.defaultMessageTtlDuration())
                .append("\n\tDuplicateMessageDetectionHistoryDuration: ").append(queue.duplicateMessageDetectionHistoryDuration())
                .append("\n\tIsBatchedOperationsEnabled: ").append(queue.isBatchedOperationsEnabled())
                .append("\n\tIsDeadLetteringEnabledForExpiredMessages: ").append(queue.isDeadLetteringEnabledForExpiredMessages())
                .append("\n\tIsDuplicateDetectionEnabled: ").append(queue.isDuplicateDetectionEnabled())
                .append("\n\tIsExpressEnabled: ").append(queue.isExpressEnabled())
                .append("\n\tIsPartitioningEnabled: ").append(queue.isPartitioningEnabled())
                .append("\n\tIsSessionEnabled: ").append(queue.isSessionEnabled())
                .append("\n\tDeleteOnIdleDurationInMinutes: ").append(queue.deleteOnIdleDurationInMinutes())
                .append("\n\tMaxDeliveryCountBeforeDeadLetteringMessage: ").append(queue.maxDeliveryCountBeforeDeadLetteringMessage())
                .append("\n\tMaxSizeInMB: ").append(queue.maxSizeInMB())
                .append("\n\tMessageCount: ").append(queue.messageCount())
                .append("\n\tScheduledMessageCount: ").append(queue.scheduledMessageCount())
                .append("\n\tStatus: ").append(queue.status())
                .append("\n\tTransferMessageCount: ").append(queue.transferMessageCount())
                .append("\n\tLockDurationInSeconds: ").append(queue.lockDurationInSeconds())
                .append("\n\tTransferDeadLetterMessageCount: ").append(queue.transferDeadLetterMessageCount());

        System.out.println(builder.toString());

    }

    /**
     * Print service bus queue authorization keys info.
     * @param queueAuthorizationRule a service bus queue authorization keys
     */
    public static void print(QueueAuthorizationRule queueAuthorizationRule) {
        StringBuilder builder = new StringBuilder()
                .append("Service bus queue authorization rule: ").append(queueAuthorizationRule.id())
                .append("\n\tName: ").append(queueAuthorizationRule.name())
                .append("\n\tResourceGroupName: ").append(queueAuthorizationRule.resourceGroupName())
                .append("\n\tNamespace Name: ").append(queueAuthorizationRule.namespaceName())
                .append("\n\tQueue Name: ").append(queueAuthorizationRule.queueName());

        List<AccessRights> rights = queueAuthorizationRule.rights();
        builder.append("\n\tNumber of access rights in queue: ").append(rights.size());
        for (AccessRights right: rights) {
            builder.append("\n\t\tAccessRight: ")
                    .append("\n\t\t\tName :").append(right.name());
        }

        System.out.println(builder.toString());
    }

    /**
     * Print service bus namespace authorization keys info.
     * @param keys a service bus namespace authorization keys
     */
    public static void print(AuthorizationKeys keys) {
        StringBuilder builder = new StringBuilder()
                .append("Authorization keys: ")
                .append("\n\tPrimaryKey: ").append(keys.primaryKey())
                .append("\n\tPrimaryConnectionString: ").append(keys.primaryConnectionString())
                .append("\n\tSecondaryKey: ").append(keys.secondaryKey())
                .append("\n\tSecondaryConnectionString: ").append(keys.secondaryConnectionString());

        System.out.println(builder.toString());
    }

    /**
     * Print service bus namespace authorization rule info.
     * @param namespaceAuthorizationRule a service bus namespace authorization rule
     */
    public static void print(NamespaceAuthorizationRule namespaceAuthorizationRule) {
        StringBuilder builder = new StringBuilder()
                .append("Service bus queue authorization rule: ").append(namespaceAuthorizationRule.id())
                .append("\n\tName: ").append(namespaceAuthorizationRule.name())
                .append("\n\tResourceGroupName: ").append(namespaceAuthorizationRule.resourceGroupName())
                .append("\n\tNamespace Name: ").append(namespaceAuthorizationRule.namespaceName());

        List<AccessRights> rights = namespaceAuthorizationRule.rights();
        builder.append("\n\tNumber of access rights in queue: ").append(rights.size());
        for (AccessRights right: rights) {
            builder.append("\n\t\tAccessRight: ")
                    .append("\n\t\t\tName :").append(right.name());
        }

        System.out.println(builder.toString());
    }

    /**
     * Print service bus topic info.
     * @param topic a service bus topic
     */
    public static void print(Topic topic) {
        StringBuilder builder = new StringBuilder()
                .append("Service bus topic: ").append(topic.id())
                .append("\n\tName: ").append(topic.name())
                .append("\n\tResourceGroupName: ").append(topic.resourceGroupName())
                .append("\n\tCreatedAt: ").append(topic.createdAt())
                .append("\n\tUpdatedAt: ").append(topic.updatedAt())
                .append("\n\tAccessedAt: ").append(topic.accessedAt())
                .append("\n\tActiveMessageCount: ").append(topic.activeMessageCount())
                .append("\n\tCurrentSizeInBytes: ").append(topic.currentSizeInBytes())
                .append("\n\tDeadLetterMessageCount: ").append(topic.deadLetterMessageCount())
                .append("\n\tDefaultMessageTtlDuration: ").append(topic.defaultMessageTtlDuration())
                .append("\n\tDuplicateMessageDetectionHistoryDuration: ").append(topic.duplicateMessageDetectionHistoryDuration())
                .append("\n\tIsBatchedOperationsEnabled: ").append(topic.isBatchedOperationsEnabled())
                .append("\n\tIsDuplicateDetectionEnabled: ").append(topic.isDuplicateDetectionEnabled())
                .append("\n\tIsExpressEnabled: ").append(topic.isExpressEnabled())
                .append("\n\tIsPartitioningEnabled: ").append(topic.isPartitioningEnabled())
                .append("\n\tDeleteOnIdleDurationInMinutes: ").append(topic.deleteOnIdleDurationInMinutes())
                .append("\n\tMaxSizeInMB: ").append(topic.maxSizeInMB())
                .append("\n\tScheduledMessageCount: ").append(topic.scheduledMessageCount())
                .append("\n\tStatus: ").append(topic.status())
                .append("\n\tTransferMessageCount: ").append(topic.transferMessageCount())
                .append("\n\tSubscriptionCount: ").append(topic.subscriptionCount())
                .append("\n\tTransferDeadLetterMessageCount: ").append(topic.transferDeadLetterMessageCount());

        System.out.println(builder.toString());
    }

    /**
     * Print service bus subscription info.
     * @param serviceBusSubscription a service bus subscription
     */
    public static void print(ServiceBusSubscription serviceBusSubscription) {
        StringBuilder builder = new StringBuilder()
                .append("Service bus subscription: ").append(serviceBusSubscription.id())
                .append("\n\tName: ").append(serviceBusSubscription.name())
                .append("\n\tResourceGroupName: ").append(serviceBusSubscription.resourceGroupName())
                .append("\n\tCreatedAt: ").append(serviceBusSubscription.createdAt())
                .append("\n\tUpdatedAt: ").append(serviceBusSubscription.updatedAt())
                .append("\n\tAccessedAt: ").append(serviceBusSubscription.accessedAt())
                .append("\n\tActiveMessageCount: ").append(serviceBusSubscription.activeMessageCount())
                .append("\n\tDeadLetterMessageCount: ").append(serviceBusSubscription.deadLetterMessageCount())
                .append("\n\tDefaultMessageTtlDuration: ").append(serviceBusSubscription.defaultMessageTtlDuration())
                .append("\n\tIsBatchedOperationsEnabled: ").append(serviceBusSubscription.isBatchedOperationsEnabled())
                .append("\n\tDeleteOnIdleDurationInMinutes: ").append(serviceBusSubscription.deleteOnIdleDurationInMinutes())
                .append("\n\tScheduledMessageCount: ").append(serviceBusSubscription.scheduledMessageCount())
                .append("\n\tStatus: ").append(serviceBusSubscription.status())
                .append("\n\tTransferMessageCount: ").append(serviceBusSubscription.transferMessageCount())
                .append("\n\tIsDeadLetteringEnabledForExpiredMessages: ").append(serviceBusSubscription.isDeadLetteringEnabledForExpiredMessages())
                .append("\n\tIsSessionEnabled: ").append(serviceBusSubscription.isSessionEnabled())
                .append("\n\tLockDurationInSeconds: ").append(serviceBusSubscription.lockDurationInSeconds())
                .append("\n\tMaxDeliveryCountBeforeDeadLetteringMessage: ").append(serviceBusSubscription.maxDeliveryCountBeforeDeadLetteringMessage())
                .append("\n\tIsDeadLetteringEnabledForFilterEvaluationFailedMessages: ").append(serviceBusSubscription.isDeadLetteringEnabledForFilterEvaluationFailedMessages())
                .append("\n\tTransferMessageCount: ").append(serviceBusSubscription.transferMessageCount())
                .append("\n\tTransferDeadLetterMessageCount: ").append(serviceBusSubscription.transferDeadLetterMessageCount());

        System.out.println(builder.toString());
    }

    /**
     * Print topic Authorization Rule info.
     * @param topicAuthorizationRule a topic Authorization Rule
     */
    public static void print(TopicAuthorizationRule topicAuthorizationRule) {
        StringBuilder builder = new StringBuilder()
                .append("Service bus topic authorization rule: ").append(topicAuthorizationRule.id())
                .append("\n\tName: ").append(topicAuthorizationRule.name())
                .append("\n\tResourceGroupName: ").append(topicAuthorizationRule.resourceGroupName())
                .append("\n\tNamespace Name: ").append(topicAuthorizationRule.namespaceName())
                .append("\n\tTopic Name: ").append(topicAuthorizationRule.topicName());

        List<AccessRights> rights = topicAuthorizationRule.rights();
        builder.append("\n\tNumber of access rights in queue: ").append(rights.size());
        for (AccessRights right: rights) {
            builder.append("\n\t\tAccessRight: ")
                    .append("\n\t\t\tName :").append(right.name());
        }

        System.out.println(builder.toString());
    }

    /**
     * Print CosmosDB info.
     * @param cosmosDBAccount a CosmosDB
     */
    public static void print(CosmosDBAccount cosmosDBAccount) {
        StringBuilder builder = new StringBuilder()
                .append("CosmosDB: ").append(cosmosDBAccount.id())
                .append("\n\tName: ").append(cosmosDBAccount.name())
                .append("\n\tResourceGroupName: ").append(cosmosDBAccount.resourceGroupName())
                .append("\n\tKind: ").append(cosmosDBAccount.kind().toString())
                .append("\n\tDefault consistency level: ").append(cosmosDBAccount.consistencyPolicy().defaultConsistencyLevel())
                .append("\n\tIP range filter: ").append(cosmosDBAccount.ipRangeFilter());

        for (com.microsoft.azure.management.cosmosdb.Location writeReplica : cosmosDBAccount.writableReplications()) {
            builder.append("\n\t\tWrite replication: ")
                    .append("\n\t\t\tName :").append(writeReplica.locationName());
        }

        builder.append("\n\tNumber of read replications: ").append(cosmosDBAccount.readableReplications().size());
        for (com.microsoft.azure.management.cosmosdb.Location readReplica : cosmosDBAccount.readableReplications()) {
            builder.append("\n\t\tRead replication: ")
                    .append("\n\t\t\tName :").append(readReplica.locationName());
        }
    }

    /**
     * Print Active Directory User info.
     * @param user active directory user
     */
    public static void print(ActiveDirectoryUser user) {
        StringBuilder builder = new StringBuilder()
                .append("Active Directory User: ").append(user.id())
                .append("\n\tName: ").append(user.name())
                .append("\n\tMail: ").append(user.mail())
                .append("\n\tMail Nickname: ").append(user.mailNickname())
                .append("\n\tSign In Name: ").append(user.signInName())
                .append("\n\tUser Principal Name: ").append(user.userPrincipalName());

        System.out.println(builder.toString());
    }

    /**
     * Print Active Directory User info.
     * @param role role definition
     */
    public static void print(RoleDefinition role) {
        StringBuilder builder = new StringBuilder()
                .append("Role Definition: ").append(role.id())
                .append("\n\tName: ").append(role.name())
                .append("\n\tRole Name: ").append(role.roleName())
                .append("\n\tType: ").append(role.type())
                .append("\n\tDescription: ").append(role.description())
                .append("\n\tType: ").append(role.type());

        Set<PermissionInner> permissions = role.permissions();
        builder.append("\n\tPermissions: ").append(permissions.size());
        for (PermissionInner permission : permissions) {
            builder.append("\n\t\tPermission Actions: " + permission.actions().size());
            for (String action : permission.actions()) {
                builder.append("\n\t\t\tName :").append(action);
            }
            builder.append("\n\t\tPermission Not Actions: " + permission.notActions().size());
            for (String notAction : permission.notActions()) {
                builder.append("\n\t\t\tName :").append(notAction);
            }
        }

        Set<String> assignableScopes = role.assignableScopes();
        builder.append("\n\tAssignable scopes: ").append(assignableScopes.size());
        for (String scope : assignableScopes) {
            builder.append("\n\t\tAssignable Scope: ")
                    .append("\n\t\t\tName :").append(scope);
        }

        System.out.println(builder.toString());
    }

    /**
     * Print Role Assignment info.
     * @param roleAssignment role assignment
     */
    public static void print(RoleAssignment roleAssignment) {
        StringBuilder builder = new StringBuilder()
                .append("Role Assignment: ")
                .append("\n\tScope: ").append(roleAssignment.scope())
                .append("\n\tPrincipal Id: ").append(roleAssignment.principalId())
                .append("\n\tRole Definition Id: ").append(roleAssignment.roleDefinitionId());

        System.out.println(builder.toString());
    }

    /**
     * Print Active Directory Group info.
     * @param group active directory group
     */
    public static void print(ActiveDirectoryGroup group) {
        StringBuilder builder = new StringBuilder()
                .append("Active Directory Group: ").append(group.id())
                .append("\n\tName: ").append(group.name())
                .append("\n\tMail: ").append(group.mail())
                .append("\n\tSecurity Enabled: ").append(group.securityEnabled())
                .append("\n\tGroup members:");

        for (ActiveDirectoryObject object : group.listMembers()) {
            builder.append("\n\t\tType: ").append(object.getClass().getSimpleName())
                    .append("\tName: ").append(object.name());
        }

        System.out.println(builder.toString());
    }

    /**
     * Print Active Directory Application info.
     * @param application active directory application
     */
    public static void print(ActiveDirectoryApplication application) {
        StringBuilder builder = new StringBuilder()
                .append("Active Directory Application: ").append(application.id())
                .append("\n\tName: ").append(application.name())
                .append("\n\tSign on URL: ").append(application.signOnUrl())
                .append("\n\tReply URLs:");
        for (String replyUrl : application.replyUrls()) {
            builder.append("\n\t\t").append(replyUrl);
        }

        System.out.println(builder.toString());
    }

    /**
     * Print Service Principal info.
     *
     * @param servicePrincipal service principal
     */
    public static void print(ServicePrincipal servicePrincipal) {
        StringBuilder builder = new StringBuilder()
                .append("Service Principal: ").append(servicePrincipal.id())
                .append("\n\tName: ").append(servicePrincipal.name())
                .append("\n\tApplication Id: ").append(servicePrincipal.applicationId());

        List<String> names = servicePrincipal.servicePrincipalNames();
        builder.append("\n\tNames: ").append(names.size());
        for (String name : names) {
            builder.append("\n\t\tName: ").append(name);
        }
        System.out.println(builder.toString());
    }

    /**
     * Print Network Watcher info.
     *
     * @param nw network watcher
     */
    public static void print(NetworkWatcher nw) {
        StringBuilder builder = new StringBuilder()
                .append("Network Watcher: ").append(nw.id())
                .append("\n\tName: ").append(nw.name())
                .append("\n\tResource group name: ").append(nw.resourceGroupName())
                .append("\n\tRegion name: ").append(nw.regionName());
        System.out.println(builder.toString());
    }

    /**
     * Print packet capture info.
     *
     * @param resource packet capture
     */
    public static void print(PacketCapture resource) {
        StringBuilder sb = new StringBuilder().append("Packet Capture: ").append(resource.id())
                .append("\n\tName: ").append(resource.name())
                .append("\n\tTarget id: ").append(resource.targetId())
                .append("\n\tTime limit in seconds: ").append(resource.timeLimitInSeconds())
                .append("\n\tBytes to capture per packet: ").append(resource.bytesToCapturePerPacket())
                .append("\n\tProvisioning state: ").append(resource.provisioningState())
                .append("\n\tStorage location:")
                .append("\n\tStorage account id: ").append(resource.storageLocation().storageId())
                .append("\n\tStorage account path: ").append(resource.storageLocation().storagePath())
                .append("\n\tFile path: ").append(resource.storageLocation().filePath())
                .append("\n\t Packet capture filters: ").append(resource.filters().size());
        for (PacketCaptureFilter filter : resource.filters()) {
            sb.append("\n\t\tProtocol: ").append(filter.protocol());
            sb.append("\n\t\tLocal IP address: ").append(filter.localIPAddress());
            sb.append("\n\t\tRemote IP address: ").append(filter.remoteIPAddress());
            sb.append("\n\t\tLocal port: ").append(filter.localPort());
            sb.append("\n\t\tRemote port: ").append(filter.remotePort());
        }
        System.out.println(sb.toString());
    }

    /**
     * Print verification IP flow info.
     *
     * @param resource IP flow verification info
     */
    public static void print(VerificationIPFlow resource) {
        System.out.println(new StringBuilder("IP flow verification: ")
                .append("\n\tAccess: ").append(resource.access())
                .append("\n\tRule name: ").append(resource.ruleName())
                .toString());
    }

    /**
     * Print topology info.
     *
     * @param resource topology
     */
    public static void print(Topology resource) {
        StringBuilder sb = new StringBuilder().append("Topology: ").append(resource.id())
                .append("\n\tResource group: ").append(resource.resourceGroupName())
                .append("\n\tCreated time: ").append(resource.createdTime())
                .append("\n\tLast modified time: ").append(resource.lastModifiedTime());
        for (TopologyResource tr : resource.resources().values()) {
            sb.append("\n\tTopology resource: ").append(tr.id())
                    .append("\n\t\tName: ").append(tr.name())
                    .append("\n\t\tLocation: ").append(tr.location())
                    .append("\n\t\tAssociations:");
            for (TopologyAssociation association : tr.associations()) {
                sb.append("\n\t\t\tName:").append(association.name())
                        .append("\n\t\t\tResource id:").append(association.resourceId())
                        .append("\n\t\t\tAssociation type:").append(association.associationType());
            }
        }
        System.out.println(sb.toString());
    }

    /**
     * Print flow log settings info.
     *
     * @param resource flow log settings
     */
    public static void print(FlowLogSettings resource) {
        System.out.println(new StringBuilder().append("Flow log settings: ")
                .append("Target resource id: ").append(resource.targetResourceId())
                .append("\n\tFlow log enabled: ").append(resource.enabled())
                .append("\n\tStorage account id: ").append(resource.storageId())
                .append("\n\tRetention policy enabled: ").append(resource.isRetentionEnabled())
                .append("\n\tRetention policy days: ").append(resource.retentionDays())
                .toString());
    }

    /**
     * Print availability set info.
     *
     * @param resource an availability set
     */
    public static void print(SecurityGroupView resource) {
        StringBuilder sb = new StringBuilder().append("Security group view: ")
                .append("\n\tVirtual machine id: ").append(resource.vmId());
        for (SecurityGroupNetworkInterface sgni : resource.networkInterfaces().values()) {
            sb.append("\n\tSecurity group network interface:").append(sgni.id())
                    .append("\n\t\tSecurity group network interface:")
                    .append("\n\t\tEffective security rules:");
            for (EffectiveNetworkSecurityRule rule : sgni.securityRuleAssociations().effectiveSecurityRules()) {
                sb.append("\n\t\t\tName: ").append(rule.name())
                        .append("\n\t\t\tDirection: ").append(rule.direction())
                        .append("\n\t\t\tAccess: ").append(rule.access())
                        .append("\n\t\t\tPriority: ").append(rule.priority())
                        .append("\n\t\t\tSource address prefix: ").append(rule.sourceAddressPrefix())
                        .append("\n\t\t\tSource port range: ").append(rule.sourcePortRange())
                        .append("\n\t\t\tDestination address prefix: ").append(rule.destinationAddressPrefix())
                        .append("\n\t\t\tDestination port range: ").append(rule.destinationPortRange())
                        .append("\n\t\t\tProtocol: ").append(rule.protocol());
            }
            sb.append("\n\t\tSubnet:").append(sgni.securityRuleAssociations().subnetAssociation().id());
            printSecurityRule(sb, sgni.securityRuleAssociations().subnetAssociation().securityRules());
            if (sgni.securityRuleAssociations().networkInterfaceAssociation() != null) {
                sb.append("\n\t\tNetwork interface:").append(sgni.securityRuleAssociations().networkInterfaceAssociation().id());
                printSecurityRule(sb, sgni.securityRuleAssociations().networkInterfaceAssociation().securityRules());
            }
            sb.append("\n\t\tDefault security rules:");
            printSecurityRule(sb, sgni.securityRuleAssociations().defaultSecurityRules());
        }
        System.out.println(sb.toString());
    }

    private static void printSecurityRule(StringBuilder sb, List<SecurityRuleInner> rules) {
        for (SecurityRuleInner rule : rules) {
            sb.append("\n\t\t\tName: ").append(rule.name())
                    .append("\n\t\t\tDirection: ").append(rule.direction())
                    .append("\n\t\t\tAccess: ").append(rule.access())
                    .append("\n\t\t\tPriority: ").append(rule.priority())
                    .append("\n\t\t\tSource address prefix: ").append(rule.sourceAddressPrefix())
                    .append("\n\t\t\tSource port range: ").append(rule.sourcePortRange())
                    .append("\n\t\t\tDestination address prefix: ").append(rule.destinationAddressPrefix())
                    .append("\n\t\t\tDestination port range: ").append(rule.destinationPortRange())
                    .append("\n\t\t\tProtocol: ").append(rule.protocol())
                    .append("\n\t\t\tDescription: ").append(rule.description())
                    .append("\n\t\t\tProvisioning state: ").append(rule.provisioningState());
        }
    }

    /**
     * Print next hop info.
     *
     * @param resource an availability set
     */
    public static void print(NextHop resource) {
        System.out.println(new StringBuilder("Next hop: ")
                .append("Next hop type: ").append(resource.nextHopType())
                .append("\n\tNext hop ip address: ").append(resource.nextHopIpAddress())
                .append("\n\tRoute table id: ").append(resource.routeTableId())
                .toString());
    }

    /**
     * Print container group info.
     *
     * @param resource a container group
     */
    public static void print(ContainerGroup resource) {
        StringBuilder info = new StringBuilder().append("Container Group: ").append(resource.id())
            .append("Name: ").append(resource.name())
            .append("\n\tResource group: ").append(resource.resourceGroupName())
            .append("\n\tRegion: ").append(resource.region())
            .append("\n\tTags: ").append(resource.tags())
            .append("\n\tOS type: ").append(resource.osType());

        if (resource.ipAddress() != null) {
            info.append("\n\tPublic IP address: ").append(resource.ipAddress());
        }
        if (resource.externalTcpPorts() != null) {
            info.append("\n\tExternal TCP ports:");
            for (int port : resource.externalTcpPorts()) {
                info.append(" ").append(port);
            }
        }
        if (resource.externalUdpPorts() != null) {
            info.append("\n\tExternal UDP ports:");
            for (int port : resource.externalUdpPorts()) {
                info.append(" ").append(port);
            }
        }
        if (resource.imageRegistryServers() != null) {
            info.append("\n\tPrivate Docker image registries:");
            for (String server : resource.imageRegistryServers()) {
                info.append(" ").append(server);
            }
        }
        if (resource.volumes() != null) {
            info.append("\n\tVolume mapping: ");
            for (Map.Entry<String, Volume> entry: resource.volumes().entrySet()) {
                info.append("\n\t\tName: ").append(entry.getKey()).append(" -> ").append(entry.getValue().azureFile().shareName());
            }
        }
        if (resource.containers() != null) {
            info.append("\n\tContainer instances: ");
            for (Map.Entry<String, Container> entry: resource.containers().entrySet()) {
                Container container = entry.getValue();
                info.append("\n\t\tName: ").append(entry.getKey()).append(" -> ").append(container.image());
                info.append("\n\t\t\tResources: ");
                info.append(container.resources().requests().cpu()).append("CPUs ");
                info.append(container.resources().requests().memoryInGB()).append("GB");
                info.append("\n\t\t\tPorts:");
                for (ContainerPort port : container.ports()) {
                    info.append(" ").append(port.port());
                }
                if (container.volumeMounts() != null) {
                    info.append("\n\t\t\tVolume mounts:");
                    for (VolumeMount volumeMount : container.volumeMounts()) {
                        info.append(" ").append(volumeMount.name()).append("->").append(volumeMount.mountPath());
                    }
                }
                if (container.command() != null) {
                    info.append("\n\t\t\tStart commands:");
                    for (String command : container.command()) {
                        info.append("\n\t\t\t\t").append(command);
                    }
                }
                if (container.environmentVariables() != null) {
                    info.append("\n\t\t\tENV vars:");
                    for (EnvironmentVariable envVar : container.environmentVariables()) {
                        info.append("\n\t\t\t\t").append(envVar.name()).append("=").append(envVar.value());
                    }
                }
            }
        }

        System.out.println(info.toString());
    }

    private static OkHttpClient httpClient;

    /**
     * Ensure the HTTP client is valid.
     *
     */
    private static OkHttpClient ensureValidHttpClient() {
        if (httpClient == null) {
            httpClient = new OkHttpClient.Builder().readTimeout(1, TimeUnit.MINUTES).build();
        }

        return httpClient;
    }

    /**
     * Connect to a specified URL using "curl" like HTTP GET client.
     *
     * @param url URL to be tested
     * @return the HTTP GET response content
     */
    public static String curl(String url) {
        Request request = new Request.Builder().url(url).get().build();
        try {
            return ensureValidHttpClient().newCall(request).execute().body().string();
        } catch (IOException e) {
            return null;
        }
    }
}<|MERGE_RESOLUTION|>--- conflicted
+++ resolved
@@ -355,11 +355,7 @@
                 .append("\n\t\tRemote network ID: ").append(peering.remoteNetworkId())
                 .append("\n\t\tPeering state: ").append(peering.state())
                 .append("\n\t\tIs traffic forwarded from remote network allowed? ").append(peering.isTrafficForwardingFromRemoteNetworkAllowed())
-<<<<<<< HEAD
                 //TODO .append("\n\t\tIs access from remote network allowed? ").append(peering.isAccessFromRemoteNetworkAllowed())
-=======
-                .append("\n\t\tIs access from remote network allowed? ").append(peering.isAccessFromRemoteNetworkAllowed())
->>>>>>> 9ef845e2
                 .append("\n\t\tGateway use: ").append(peering.gatewayUse());
         }
         System.out.println(info.toString());
