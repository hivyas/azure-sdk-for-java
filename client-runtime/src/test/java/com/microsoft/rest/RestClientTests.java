--- conflicted
+++ resolved
@@ -128,11 +128,11 @@
                 }
 
                 @Override
-<<<<<<< HEAD
                 public <U> U deserialize(String value, Type type, Encoding encoding) throws IOException {
-=======
+                    return null;
+                }
+                
                 public TypeFactory getTypeFactory() {
->>>>>>> 3e7a4b2e
                     return null;
                 }
             })
