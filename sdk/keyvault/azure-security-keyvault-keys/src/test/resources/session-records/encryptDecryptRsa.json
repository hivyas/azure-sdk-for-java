--- conflicted
+++ resolved
@@ -1,35 +1,16 @@
 {
   "networkCallRecords" : [ {
     "Method" : "PUT",
-<<<<<<< HEAD
-    "Uri" : "https://cameravault.vault.azure.net/keys/testRsaKey?api-version=7.0",
-    "Headers" : {
-      "User-Agent" : "azsdk-java-Azure-Keyvault/4.0.0-preview.6 1.8.0_211; Windows 10 10.0",
-=======
     "Uri" : "https://REDACTED.vault.azure.net/keys/testRsaKey?api-version=7.1",
     "Headers" : {
       "User-Agent" : "azsdk-java-client_name/client_version (11.0.6; Windows 10; 10.0)",
->>>>>>> d795fdaf
-      "Content-Type" : "application/json"
-    },
-    "Response" : {
-      "X-Content-Type-Options" : "nosniff",
-      "Pragma" : "no-cache",
-      "retry-after" : "0",
-      "StatusCode" : "200",
-<<<<<<< HEAD
-      "Date" : "Thu, 17 Oct 2019 22:16:56 GMT",
-      "Strict-Transport-Security" : "max-age=31536000;includeSubDomains",
-      "Cache-Control" : "no-cache",
-      "X-AspNet-Version" : "4.0.30319",
-      "x-ms-keyvault-region" : "centralus",
-      "x-ms-keyvault-network-info" : "addr=51.143.0.73;act_addr_fam=InterNetwork;",
-      "Expires" : "-1",
-      "Content-Length" : "656",
-      "x-ms-request-id" : "ce3afe63-5c54-4d27-b666-eaae4d2b8e3c",
-      "x-ms-keyvault-service-version" : "1.1.0.879",
-      "Body" : "{\"key\":{\"kid\":\"https://cameravault.vault.azure.net/keys/testRsaKey/528bc49e1d1c49b1a099f824a9d4ae4c\",\"kty\":\"RSA\",\"key_ops\":[\"encrypt\",\"decrypt\",\"sign\",\"verify\",\"wrapKey\",\"unwrapKey\"],\"n\":\"1_6ZtP288hEkKML-L6nFyZh1PD1rmAgwbbwjEvTSDK_008BYWhjp_6ULy9BhWtRIytNkPkm9gzaBTrCpp-vyDXPGa836Htp-w8u5JmxoUZchJh576m3m-8ZYWTmZSAp5SpruyKAmLSxPJHEWPXQntnmuTMjb9HBT9Ltrwc0ZDk-jsMLYunDJrNmrRUxQgb0zQ_Tl5fJjj8j-0KVx2RXtbfWFvf5fRdBYyP3m0aUpoopQPwtXszD2LcSKMJ_TnmnvMWr8MOA5aRlBaGdBk7zBgRafvDPam3Q2AvFA9mfcAVncpfZ3JFm73VARw6MofXtRqOHtZ7y4oNbY95xXwU2r6w\",\"e\":\"AQAB\"},\"attributes\":{\"enabled\":true,\"created\":1571350616,\"updated\":1571350616,\"recoveryLevel\":\"Recoverable+Purgeable\"}}",
-=======
+      "Content-Type" : "application/json"
+    },
+    "Response" : {
+      "X-Content-Type-Options" : "nosniff",
+      "Pragma" : "no-cache",
+      "retry-after" : "0",
+      "StatusCode" : "200",
       "Date" : "Tue, 04 Aug 2020 03:04:40 GMT",
       "Strict-Transport-Security" : "max-age=31536000;includeSubDomains",
       "Cache-Control" : "no-cache",
@@ -41,42 +22,22 @@
       "x-ms-request-id" : "387b570d-3123-4ae0-b199-b856722a0f24",
       "x-ms-keyvault-service-version" : "1.1.10.0",
       "Body" : "{\"key\":{\"kid\":\"https://azure-kv-tests2.vault.azure.net/keys/testRsaKey/ddafad4fabc74080a505f089c01db4b0\",\"kty\":\"RSA\",\"key_ops\":[\"encrypt\",\"decrypt\",\"sign\",\"verify\",\"wrapKey\",\"unwrapKey\"],\"n\":\"1_6ZtP288hEkKML-L6nFyZh1PD1rmAgwbbwjEvTSDK_008BYWhjp_6ULy9BhWtRIytNkPkm9gzaBTrCpp-vyDXPGa836Htp-w8u5JmxoUZchJh576m3m-8ZYWTmZSAp5SpruyKAmLSxPJHEWPXQntnmuTMjb9HBT9Ltrwc0ZDk-jsMLYunDJrNmrRUxQgb0zQ_Tl5fJjj8j-0KVx2RXtbfWFvf5fRdBYyP3m0aUpoopQPwtXszD2LcSKMJ_TnmnvMWr8MOA5aRlBaGdBk7zBgRafvDPam3Q2AvFA9mfcAVncpfZ3JFm73VARw6MofXtRqOHtZ7y4oNbY95xXwU2r6w\",\"e\":\"AQAB\"},\"attributes\":{\"enabled\":true,\"created\":1596510280,\"updated\":1596510280,\"recoveryLevel\":\"Recoverable+Purgeable\",\"recoverableDays\":90}}",
->>>>>>> d795fdaf
       "X-Powered-By" : "ASP.NET",
       "Content-Type" : "application/json; charset=utf-8"
     },
     "Exception" : null
   }, {
     "Method" : "GET",
-<<<<<<< HEAD
-    "Uri" : "https://cameravault.vault.azure.net/keys/testRsaKey/528bc49e1d1c49b1a099f824a9d4ae4c?api-version=7.0",
-    "Headers" : {
-      "User-Agent" : "azsdk-java-Azure-Keyvault/4.0.0-preview.6 1.8.0_211; Windows 10 10.0",
-=======
     "Uri" : "https://REDACTED.vault.azure.net/keys/testRsaKey/ddafad4fabc74080a505f089c01db4b0?api-version=7.1",
     "Headers" : {
       "User-Agent" : "azsdk-java-client_name/client_version (11.0.6; Windows 10; 10.0)",
->>>>>>> d795fdaf
-      "Content-Type" : "application/json"
-    },
-    "Response" : {
-      "X-Content-Type-Options" : "nosniff",
-      "Pragma" : "no-cache",
-      "retry-after" : "0",
-      "StatusCode" : "200",
-<<<<<<< HEAD
-      "Date" : "Thu, 17 Oct 2019 22:16:56 GMT",
-      "Strict-Transport-Security" : "max-age=31536000;includeSubDomains",
-      "Cache-Control" : "no-cache",
-      "X-AspNet-Version" : "4.0.30319",
-      "x-ms-keyvault-region" : "centralus",
-      "x-ms-keyvault-network-info" : "addr=51.143.0.73;act_addr_fam=InterNetwork;",
-      "Expires" : "-1",
-      "Content-Length" : "656",
-      "x-ms-request-id" : "879f8f58-8e26-4ab5-9170-f8aaa534e8e1",
-      "x-ms-keyvault-service-version" : "1.1.0.879",
-      "Body" : "{\"key\":{\"kid\":\"https://cameravault.vault.azure.net/keys/testRsaKey/528bc49e1d1c49b1a099f824a9d4ae4c\",\"kty\":\"RSA\",\"key_ops\":[\"encrypt\",\"decrypt\",\"sign\",\"verify\",\"wrapKey\",\"unwrapKey\"],\"n\":\"1_6ZtP288hEkKML-L6nFyZh1PD1rmAgwbbwjEvTSDK_008BYWhjp_6ULy9BhWtRIytNkPkm9gzaBTrCpp-vyDXPGa836Htp-w8u5JmxoUZchJh576m3m-8ZYWTmZSAp5SpruyKAmLSxPJHEWPXQntnmuTMjb9HBT9Ltrwc0ZDk-jsMLYunDJrNmrRUxQgb0zQ_Tl5fJjj8j-0KVx2RXtbfWFvf5fRdBYyP3m0aUpoopQPwtXszD2LcSKMJ_TnmnvMWr8MOA5aRlBaGdBk7zBgRafvDPam3Q2AvFA9mfcAVncpfZ3JFm73VARw6MofXtRqOHtZ7y4oNbY95xXwU2r6w\",\"e\":\"AQAB\"},\"attributes\":{\"enabled\":true,\"created\":1571350616,\"updated\":1571350616,\"recoveryLevel\":\"Recoverable+Purgeable\"}}",
-=======
+      "Content-Type" : "application/json"
+    },
+    "Response" : {
+      "X-Content-Type-Options" : "nosniff",
+      "Pragma" : "no-cache",
+      "retry-after" : "0",
+      "StatusCode" : "200",
       "Date" : "Tue, 04 Aug 2020 03:04:40 GMT",
       "Strict-Transport-Security" : "max-age=31536000;includeSubDomains",
       "Cache-Control" : "no-cache",
@@ -88,42 +49,22 @@
       "x-ms-request-id" : "27f8fd15-ca22-4f50-8c54-6f07109da0cb",
       "x-ms-keyvault-service-version" : "1.1.10.0",
       "Body" : "{\"key\":{\"kid\":\"https://azure-kv-tests2.vault.azure.net/keys/testRsaKey/ddafad4fabc74080a505f089c01db4b0\",\"kty\":\"RSA\",\"key_ops\":[\"encrypt\",\"decrypt\",\"sign\",\"verify\",\"wrapKey\",\"unwrapKey\"],\"n\":\"1_6ZtP288hEkKML-L6nFyZh1PD1rmAgwbbwjEvTSDK_008BYWhjp_6ULy9BhWtRIytNkPkm9gzaBTrCpp-vyDXPGa836Htp-w8u5JmxoUZchJh576m3m-8ZYWTmZSAp5SpruyKAmLSxPJHEWPXQntnmuTMjb9HBT9Ltrwc0ZDk-jsMLYunDJrNmrRUxQgb0zQ_Tl5fJjj8j-0KVx2RXtbfWFvf5fRdBYyP3m0aUpoopQPwtXszD2LcSKMJ_TnmnvMWr8MOA5aRlBaGdBk7zBgRafvDPam3Q2AvFA9mfcAVncpfZ3JFm73VARw6MofXtRqOHtZ7y4oNbY95xXwU2r6w\",\"e\":\"AQAB\"},\"attributes\":{\"enabled\":true,\"created\":1596510280,\"updated\":1596510280,\"recoveryLevel\":\"Recoverable+Purgeable\",\"recoverableDays\":90}}",
->>>>>>> d795fdaf
-      "X-Powered-By" : "ASP.NET",
-      "Content-Type" : "application/json; charset=utf-8"
-    },
-    "Exception" : null
-  }, {
-    "Method" : "POST",
-<<<<<<< HEAD
-    "Uri" : "https://cameravault.vault.azure.net/keys/testRsaKey/528bc49e1d1c49b1a099f824a9d4ae4c/decrypt?api-version=7.0",
-    "Headers" : {
-      "User-Agent" : "azsdk-java-Azure-Keyvault/4.0.0-preview.6 1.8.0_211; Windows 10 10.0",
-=======
-    "Uri" : "https://REDACTED.vault.azure.net/keys/testRsaKey/ddafad4fabc74080a505f089c01db4b0/decrypt?api-version=7.1",
-    "Headers" : {
-      "User-Agent" : "azsdk-java-client_name/client_version (11.0.6; Windows 10; 10.0)",
->>>>>>> d795fdaf
-      "Content-Type" : "application/json"
-    },
-    "Response" : {
-      "X-Content-Type-Options" : "nosniff",
-      "Pragma" : "no-cache",
-      "retry-after" : "0",
-      "StatusCode" : "200",
-<<<<<<< HEAD
-      "Date" : "Thu, 17 Oct 2019 22:16:56 GMT",
-      "Strict-Transport-Security" : "max-age=31536000;includeSubDomains",
-      "Cache-Control" : "no-cache",
-      "X-AspNet-Version" : "4.0.30319",
-      "x-ms-keyvault-region" : "centralus",
-      "x-ms-keyvault-network-info" : "addr=51.143.0.73;act_addr_fam=InterNetwork;",
-      "Expires" : "-1",
-      "Content-Length" : "239",
-      "x-ms-request-id" : "e279dc48-337a-41db-8285-9c6a4fff24bb",
-      "x-ms-keyvault-service-version" : "1.1.0.879",
-      "Body" : "{\"kid\":\"https://cameravault.vault.azure.net/keys/testRsaKey/528bc49e1d1c49b1a099f824a9d4ae4c\",\"value\":\"G9GT23aoJ9lUS5WtxwlS9igODCiTObv_Z7U9HhTbk99t_24WdBcngS2ycvtJ7_VQ6ESEKt1QdoI8UMRwh2UOMalPrw1leEgbwgpOtCPjmzCk2fhuxCHyinA3x0iGnD2jyYaXiw\"}",
-=======
+      "X-Powered-By" : "ASP.NET",
+      "Content-Type" : "application/json; charset=utf-8"
+    },
+    "Exception" : null
+  }, {
+    "Method" : "POST",
+    "Uri" : "https://REDACTED.vault.azure.net/keys/testRsaKey/ddafad4fabc74080a505f089c01db4b0/decrypt?api-version=7.1",
+    "Headers" : {
+      "User-Agent" : "azsdk-java-client_name/client_version (11.0.6; Windows 10; 10.0)",
+      "Content-Type" : "application/json"
+    },
+    "Response" : {
+      "X-Content-Type-Options" : "nosniff",
+      "Pragma" : "no-cache",
+      "retry-after" : "0",
+      "StatusCode" : "200",
       "Date" : "Tue, 04 Aug 2020 03:04:40 GMT",
       "Strict-Transport-Security" : "max-age=31536000;includeSubDomains",
       "Cache-Control" : "no-cache",
@@ -135,42 +76,22 @@
       "x-ms-request-id" : "df465c7d-8386-496d-b8c2-9e13b15fed7c",
       "x-ms-keyvault-service-version" : "1.1.10.0",
       "Body" : "{\"kid\":\"https://azure-kv-tests2.vault.azure.net/keys/testRsaKey/ddafad4fabc74080a505f089c01db4b0\",\"value\":\"G9GT23aoJ9lUS5WtxwlS9igODCiTObv_Z7U9HhTbk99t_24WdBcngS2ycvtJ7_VQ6ESEKt1QdoI8UMRwh2UOMalPrw1leEgbwgpOtCPjmzCk2fhuxCHyinA3x0iGnD2jyYaXiw\"}",
->>>>>>> d795fdaf
-      "X-Powered-By" : "ASP.NET",
-      "Content-Type" : "application/json; charset=utf-8"
-    },
-    "Exception" : null
-  }, {
-    "Method" : "POST",
-<<<<<<< HEAD
-    "Uri" : "https://cameravault.vault.azure.net/keys/testRsaKey/528bc49e1d1c49b1a099f824a9d4ae4c/encrypt?api-version=7.0",
-    "Headers" : {
-      "User-Agent" : "azsdk-java-Azure-Keyvault/4.0.0-preview.6 1.8.0_211; Windows 10 10.0",
-=======
+      "X-Powered-By" : "ASP.NET",
+      "Content-Type" : "application/json; charset=utf-8"
+    },
+    "Exception" : null
+  }, {
+    "Method" : "POST",
     "Uri" : "https://REDACTED.vault.azure.net/keys/testRsaKey/ddafad4fabc74080a505f089c01db4b0/encrypt?api-version=7.1",
     "Headers" : {
       "User-Agent" : "azsdk-java-client_name/client_version (11.0.6; Windows 10; 10.0)",
->>>>>>> d795fdaf
-      "Content-Type" : "application/json"
-    },
-    "Response" : {
-      "X-Content-Type-Options" : "nosniff",
-      "Pragma" : "no-cache",
-      "retry-after" : "0",
-      "StatusCode" : "200",
-<<<<<<< HEAD
-      "Date" : "Thu, 17 Oct 2019 22:16:56 GMT",
-      "Strict-Transport-Security" : "max-age=31536000;includeSubDomains",
-      "Cache-Control" : "no-cache",
-      "X-AspNet-Version" : "4.0.30319",
-      "x-ms-keyvault-region" : "centralus",
-      "x-ms-keyvault-network-info" : "addr=51.143.0.73;act_addr_fam=InterNetwork;",
-      "Expires" : "-1",
-      "Content-Length" : "447",
-      "x-ms-request-id" : "a4d36388-7d38-45bf-bd05-8aff1379f9c3",
-      "x-ms-keyvault-service-version" : "1.1.0.879",
-      "Body" : "{\"kid\":\"https://cameravault.vault.azure.net/keys/testRsaKey/528bc49e1d1c49b1a099f824a9d4ae4c\",\"value\":\"T-Bx9psnfTXINYGS4xE-YrSdTlgsCkpQbG8IH1xAn9cEfXAcNVFaSDscLYuj0FAxH0w2_E6eMJ0SQbgkcSeiIg1vBD3yrpD2Pw5AnH3rkYr0RYZVb4wFDHJmRjwJfX0emqJIso3CsfNpsyWA1PZ5WzVYAld_QAa9C0R_5BL8tAznLHUopzWyYIc3chdw6QB9slaz57kyamAd8NZd9DxdIbmAwCUAghmERa3v4fnhNX0K9YCtogtFxSiCqzUrLVZPPTZAbBMkwc6o_a7LjpZA1ARN4Y2BlMhZs4zdfNpIxB_fRBSGh1o0PyKU6eX8E-M4UFvLGu5mtxxh4CAfk_OUPg\"}",
-=======
+      "Content-Type" : "application/json"
+    },
+    "Response" : {
+      "X-Content-Type-Options" : "nosniff",
+      "Pragma" : "no-cache",
+      "retry-after" : "0",
+      "StatusCode" : "200",
       "Date" : "Tue, 04 Aug 2020 03:04:40 GMT",
       "Strict-Transport-Security" : "max-age=31536000;includeSubDomains",
       "Cache-Control" : "no-cache",
@@ -182,42 +103,22 @@
       "x-ms-request-id" : "cc22e63b-4fba-47ba-bb76-689f9364bee9",
       "x-ms-keyvault-service-version" : "1.1.10.0",
       "Body" : "{\"kid\":\"https://azure-kv-tests2.vault.azure.net/keys/testRsaKey/ddafad4fabc74080a505f089c01db4b0\",\"value\":\"U4BDP7GIa0qc4SJfrOUEoGtfonR21h1gQoATyTYSFwQtvEW17XP3GF-IVj4Bl7gSFyN6wlNn_KWC9QONpNh4AQ4d1iWttdvcMTB_Od8HJ_xrLfSmMBgOBM1Bi9OQCKSR28lxKSk7hbi5vR5Vo1CTKaaPgtPJ8MAr4moWZFpoDnK9KBH6AXMn_Y24Qyu57PS8-zBkrfuwbvmxii0cnvGmwQmMhrlbuj6iCUMdh3L9iIMd3Z62iO_7fuR2LtarzdYGZnIbOgphsH6liLbEPJ5JYimgwP0JVNy0wQXyHuv5xNxpENbUosU3C9xpRRUcRKQ_1b34sDXAOCqTJo7d37HSsA\"}",
->>>>>>> d795fdaf
-      "X-Powered-By" : "ASP.NET",
-      "Content-Type" : "application/json; charset=utf-8"
-    },
-    "Exception" : null
-  }, {
-    "Method" : "POST",
-<<<<<<< HEAD
-    "Uri" : "https://cameravault.vault.azure.net/keys/testRsaKey/528bc49e1d1c49b1a099f824a9d4ae4c/decrypt?api-version=7.0",
-    "Headers" : {
-      "User-Agent" : "azsdk-java-Azure-Keyvault/4.0.0-preview.6 1.8.0_211; Windows 10 10.0",
-=======
-    "Uri" : "https://REDACTED.vault.azure.net/keys/testRsaKey/ddafad4fabc74080a505f089c01db4b0/decrypt?api-version=7.1",
-    "Headers" : {
-      "User-Agent" : "azsdk-java-client_name/client_version (11.0.6; Windows 10; 10.0)",
->>>>>>> d795fdaf
-      "Content-Type" : "application/json"
-    },
-    "Response" : {
-      "X-Content-Type-Options" : "nosniff",
-      "Pragma" : "no-cache",
-      "retry-after" : "0",
-      "StatusCode" : "200",
-<<<<<<< HEAD
-      "Date" : "Thu, 17 Oct 2019 22:16:56 GMT",
-      "Strict-Transport-Security" : "max-age=31536000;includeSubDomains",
-      "Cache-Control" : "no-cache",
-      "X-AspNet-Version" : "4.0.30319",
-      "x-ms-keyvault-region" : "centralus",
-      "x-ms-keyvault-network-info" : "addr=51.143.0.73;act_addr_fam=InterNetwork;",
-      "Expires" : "-1",
-      "Content-Length" : "239",
-      "x-ms-request-id" : "3260df4a-9f03-42ba-888b-7b0d236f2e25",
-      "x-ms-keyvault-service-version" : "1.1.0.879",
-      "Body" : "{\"kid\":\"https://cameravault.vault.azure.net/keys/testRsaKey/528bc49e1d1c49b1a099f824a9d4ae4c\",\"value\":\"G9GT23aoJ9lUS5WtxwlS9igODCiTObv_Z7U9HhTbk99t_24WdBcngS2ycvtJ7_VQ6ESEKt1QdoI8UMRwh2UOMalPrw1leEgbwgpOtCPjmzCk2fhuxCHyinA3x0iGnD2jyYaXiw\"}",
-=======
+      "X-Powered-By" : "ASP.NET",
+      "Content-Type" : "application/json; charset=utf-8"
+    },
+    "Exception" : null
+  }, {
+    "Method" : "POST",
+    "Uri" : "https://REDACTED.vault.azure.net/keys/testRsaKey/ddafad4fabc74080a505f089c01db4b0/decrypt?api-version=7.1",
+    "Headers" : {
+      "User-Agent" : "azsdk-java-client_name/client_version (11.0.6; Windows 10; 10.0)",
+      "Content-Type" : "application/json"
+    },
+    "Response" : {
+      "X-Content-Type-Options" : "nosniff",
+      "Pragma" : "no-cache",
+      "retry-after" : "0",
+      "StatusCode" : "200",
       "Date" : "Tue, 04 Aug 2020 03:04:40 GMT",
       "Strict-Transport-Security" : "max-age=31536000;includeSubDomains",
       "Cache-Control" : "no-cache",
@@ -229,42 +130,22 @@
       "x-ms-request-id" : "ee0a8436-5a63-4e1b-83dd-36826f8ecf3d",
       "x-ms-keyvault-service-version" : "1.1.10.0",
       "Body" : "{\"kid\":\"https://azure-kv-tests2.vault.azure.net/keys/testRsaKey/ddafad4fabc74080a505f089c01db4b0\",\"value\":\"G9GT23aoJ9lUS5WtxwlS9igODCiTObv_Z7U9HhTbk99t_24WdBcngS2ycvtJ7_VQ6ESEKt1QdoI8UMRwh2UOMalPrw1leEgbwgpOtCPjmzCk2fhuxCHyinA3x0iGnD2jyYaXiw\"}",
->>>>>>> d795fdaf
-      "X-Powered-By" : "ASP.NET",
-      "Content-Type" : "application/json; charset=utf-8"
-    },
-    "Exception" : null
-  }, {
-    "Method" : "POST",
-<<<<<<< HEAD
-    "Uri" : "https://cameravault.vault.azure.net/keys/testRsaKey/528bc49e1d1c49b1a099f824a9d4ae4c/decrypt?api-version=7.0",
-    "Headers" : {
-      "User-Agent" : "azsdk-java-Azure-Keyvault/4.0.0-preview.6 1.8.0_211; Windows 10 10.0",
-=======
-    "Uri" : "https://REDACTED.vault.azure.net/keys/testRsaKey/ddafad4fabc74080a505f089c01db4b0/decrypt?api-version=7.1",
-    "Headers" : {
-      "User-Agent" : "azsdk-java-client_name/client_version (11.0.6; Windows 10; 10.0)",
->>>>>>> d795fdaf
-      "Content-Type" : "application/json"
-    },
-    "Response" : {
-      "X-Content-Type-Options" : "nosniff",
-      "Pragma" : "no-cache",
-      "retry-after" : "0",
-      "StatusCode" : "200",
-<<<<<<< HEAD
-      "Date" : "Thu, 17 Oct 2019 22:16:56 GMT",
-      "Strict-Transport-Security" : "max-age=31536000;includeSubDomains",
-      "Cache-Control" : "no-cache",
-      "X-AspNet-Version" : "4.0.30319",
-      "x-ms-keyvault-region" : "centralus",
-      "x-ms-keyvault-network-info" : "addr=51.143.0.73;act_addr_fam=InterNetwork;",
-      "Expires" : "-1",
-      "Content-Length" : "239",
-      "x-ms-request-id" : "8d1f73f9-eefc-4a8c-8bfc-3c845e3ef0bc",
-      "x-ms-keyvault-service-version" : "1.1.0.879",
-      "Body" : "{\"kid\":\"https://cameravault.vault.azure.net/keys/testRsaKey/528bc49e1d1c49b1a099f824a9d4ae4c\",\"value\":\"G9GT23aoJ9lUS5WtxwlS9igODCiTObv_Z7U9HhTbk99t_24WdBcngS2ycvtJ7_VQ6ESEKt1QdoI8UMRwh2UOMalPrw1leEgbwgpOtCPjmzCk2fhuxCHyinA3x0iGnD2jyYaXiw\"}",
-=======
+      "X-Powered-By" : "ASP.NET",
+      "Content-Type" : "application/json; charset=utf-8"
+    },
+    "Exception" : null
+  }, {
+    "Method" : "POST",
+    "Uri" : "https://REDACTED.vault.azure.net/keys/testRsaKey/ddafad4fabc74080a505f089c01db4b0/decrypt?api-version=7.1",
+    "Headers" : {
+      "User-Agent" : "azsdk-java-client_name/client_version (11.0.6; Windows 10; 10.0)",
+      "Content-Type" : "application/json"
+    },
+    "Response" : {
+      "X-Content-Type-Options" : "nosniff",
+      "Pragma" : "no-cache",
+      "retry-after" : "0",
+      "StatusCode" : "200",
       "Date" : "Tue, 04 Aug 2020 03:04:40 GMT",
       "Strict-Transport-Security" : "max-age=31536000;includeSubDomains",
       "Cache-Control" : "no-cache",
@@ -276,42 +157,22 @@
       "x-ms-request-id" : "6cb23df2-6df1-4c1b-bf12-68a19b0caebc",
       "x-ms-keyvault-service-version" : "1.1.10.0",
       "Body" : "{\"kid\":\"https://azure-kv-tests2.vault.azure.net/keys/testRsaKey/ddafad4fabc74080a505f089c01db4b0\",\"value\":\"G9GT23aoJ9lUS5WtxwlS9igODCiTObv_Z7U9HhTbk99t_24WdBcngS2ycvtJ7_VQ6ESEKt1QdoI8UMRwh2UOMalPrw1leEgbwgpOtCPjmzCk2fhuxCHyinA3x0iGnD2jyYaXiw\"}",
->>>>>>> d795fdaf
-      "X-Powered-By" : "ASP.NET",
-      "Content-Type" : "application/json; charset=utf-8"
-    },
-    "Exception" : null
-  }, {
-    "Method" : "POST",
-<<<<<<< HEAD
-    "Uri" : "https://cameravault.vault.azure.net/keys/testRsaKey/528bc49e1d1c49b1a099f824a9d4ae4c/encrypt?api-version=7.0",
-    "Headers" : {
-      "User-Agent" : "azsdk-java-Azure-Keyvault/4.0.0-preview.6 1.8.0_211; Windows 10 10.0",
-=======
+      "X-Powered-By" : "ASP.NET",
+      "Content-Type" : "application/json; charset=utf-8"
+    },
+    "Exception" : null
+  }, {
+    "Method" : "POST",
     "Uri" : "https://REDACTED.vault.azure.net/keys/testRsaKey/ddafad4fabc74080a505f089c01db4b0/encrypt?api-version=7.1",
     "Headers" : {
       "User-Agent" : "azsdk-java-client_name/client_version (11.0.6; Windows 10; 10.0)",
->>>>>>> d795fdaf
-      "Content-Type" : "application/json"
-    },
-    "Response" : {
-      "X-Content-Type-Options" : "nosniff",
-      "Pragma" : "no-cache",
-      "retry-after" : "0",
-      "StatusCode" : "200",
-<<<<<<< HEAD
-      "Date" : "Thu, 17 Oct 2019 22:16:56 GMT",
-      "Strict-Transport-Security" : "max-age=31536000;includeSubDomains",
-      "Cache-Control" : "no-cache",
-      "X-AspNet-Version" : "4.0.30319",
-      "x-ms-keyvault-region" : "centralus",
-      "x-ms-keyvault-network-info" : "addr=51.143.0.73;act_addr_fam=InterNetwork;",
-      "Expires" : "-1",
-      "Content-Length" : "447",
-      "x-ms-request-id" : "6c27b126-8d8a-4e6a-8f7c-1ced4dab2e70",
-      "x-ms-keyvault-service-version" : "1.1.0.879",
-      "Body" : "{\"kid\":\"https://cameravault.vault.azure.net/keys/testRsaKey/528bc49e1d1c49b1a099f824a9d4ae4c\",\"value\":\"WU-dtpbkwh6dLlCVIJA2PwRX_9LqNq3UTEX1akr7Pnv8-3PuGkar1FF9UU_7w5iiGKx3AZWZqufAeHdpY9wb5yks3uPag8htjV-nn9_5VXpAxyuzr1fAgj-_TDZNFxTtE9Dd6M6gtQApG7uixBMYqOmSobX6fye55Wj7gFZLprbe2qpYLXeKeIkrWVjX76iWN1XQew_DP2XxJaFs_l6hc2oaNy7o-Z7Ah5B0xSOdS9jACZLNVp4-MZCciMYbgXsST-aqDr42fsEqQd_PiikmaGt20rx34mReWyqjjBgF4KrYjdrGc22OAcutFoxSzgdVrPrDAI2pTYPOY7-YmBTSvw\"}",
-=======
+      "Content-Type" : "application/json"
+    },
+    "Response" : {
+      "X-Content-Type-Options" : "nosniff",
+      "Pragma" : "no-cache",
+      "retry-after" : "0",
+      "StatusCode" : "200",
       "Date" : "Tue, 04 Aug 2020 03:04:40 GMT",
       "Strict-Transport-Security" : "max-age=31536000;includeSubDomains",
       "Cache-Control" : "no-cache",
@@ -323,42 +184,22 @@
       "x-ms-request-id" : "1ce235ca-fca0-4740-ab34-de2919836373",
       "x-ms-keyvault-service-version" : "1.1.10.0",
       "Body" : "{\"kid\":\"https://azure-kv-tests2.vault.azure.net/keys/testRsaKey/ddafad4fabc74080a505f089c01db4b0\",\"value\":\"1QWVTUHQgzqrc5DqDAPe2WKh7a-VqbhtttLqBu8lDCPc7O6MnONp8eXUug4QJOG85nP1ualrVrvC3HZxrodkheRhoU3jKweESDrjzYxDgd7rq03Ek3-luYhoHH_gp_iN9r-KqU68T87HwjGNtngKwwX2K7B0SrmCPHX_wPmTunJwWLR5f9KUXua8BamM5Vrf5SmuFLaTpVQ2jSieP6NaBRz7WJnevMnvtxWQyzvm7ZpqpWOoCKO-J-Tbjfc_E1titP7isOd6gyGZ8GYpch8JpPyZ8HPiHGgN6wOXTXVhZV9nNeYqY0QVRtKCt8UnjFtSft1-kIz8Wttvn0l-Toc_Xw\"}",
->>>>>>> d795fdaf
-      "X-Powered-By" : "ASP.NET",
-      "Content-Type" : "application/json; charset=utf-8"
-    },
-    "Exception" : null
-  }, {
-    "Method" : "POST",
-<<<<<<< HEAD
-    "Uri" : "https://cameravault.vault.azure.net/keys/testRsaKey/528bc49e1d1c49b1a099f824a9d4ae4c/decrypt?api-version=7.0",
-    "Headers" : {
-      "User-Agent" : "azsdk-java-Azure-Keyvault/4.0.0-preview.6 1.8.0_211; Windows 10 10.0",
-=======
-    "Uri" : "https://REDACTED.vault.azure.net/keys/testRsaKey/ddafad4fabc74080a505f089c01db4b0/decrypt?api-version=7.1",
-    "Headers" : {
-      "User-Agent" : "azsdk-java-client_name/client_version (11.0.6; Windows 10; 10.0)",
->>>>>>> d795fdaf
-      "Content-Type" : "application/json"
-    },
-    "Response" : {
-      "X-Content-Type-Options" : "nosniff",
-      "Pragma" : "no-cache",
-      "retry-after" : "0",
-      "StatusCode" : "200",
-<<<<<<< HEAD
-      "Date" : "Thu, 17 Oct 2019 22:16:56 GMT",
-      "Strict-Transport-Security" : "max-age=31536000;includeSubDomains",
-      "Cache-Control" : "no-cache",
-      "X-AspNet-Version" : "4.0.30319",
-      "x-ms-keyvault-region" : "centralus",
-      "x-ms-keyvault-network-info" : "addr=51.143.0.73;act_addr_fam=InterNetwork;",
-      "Expires" : "-1",
-      "Content-Length" : "239",
-      "x-ms-request-id" : "6e28bf79-be15-4d3a-88a0-0db65bbb96b0",
-      "x-ms-keyvault-service-version" : "1.1.0.879",
-      "Body" : "{\"kid\":\"https://cameravault.vault.azure.net/keys/testRsaKey/528bc49e1d1c49b1a099f824a9d4ae4c\",\"value\":\"G9GT23aoJ9lUS5WtxwlS9igODCiTObv_Z7U9HhTbk99t_24WdBcngS2ycvtJ7_VQ6ESEKt1QdoI8UMRwh2UOMalPrw1leEgbwgpOtCPjmzCk2fhuxCHyinA3x0iGnD2jyYaXiw\"}",
-=======
+      "X-Powered-By" : "ASP.NET",
+      "Content-Type" : "application/json; charset=utf-8"
+    },
+    "Exception" : null
+  }, {
+    "Method" : "POST",
+    "Uri" : "https://REDACTED.vault.azure.net/keys/testRsaKey/ddafad4fabc74080a505f089c01db4b0/decrypt?api-version=7.1",
+    "Headers" : {
+      "User-Agent" : "azsdk-java-client_name/client_version (11.0.6; Windows 10; 10.0)",
+      "Content-Type" : "application/json"
+    },
+    "Response" : {
+      "X-Content-Type-Options" : "nosniff",
+      "Pragma" : "no-cache",
+      "retry-after" : "0",
+      "StatusCode" : "200",
       "Date" : "Tue, 04 Aug 2020 03:04:40 GMT",
       "Strict-Transport-Security" : "max-age=31536000;includeSubDomains",
       "Cache-Control" : "no-cache",
@@ -370,42 +211,22 @@
       "x-ms-request-id" : "598c38ac-32f8-49e1-b69c-1e6069c44df5",
       "x-ms-keyvault-service-version" : "1.1.10.0",
       "Body" : "{\"kid\":\"https://azure-kv-tests2.vault.azure.net/keys/testRsaKey/ddafad4fabc74080a505f089c01db4b0\",\"value\":\"G9GT23aoJ9lUS5WtxwlS9igODCiTObv_Z7U9HhTbk99t_24WdBcngS2ycvtJ7_VQ6ESEKt1QdoI8UMRwh2UOMalPrw1leEgbwgpOtCPjmzCk2fhuxCHyinA3x0iGnD2jyYaXiw\"}",
->>>>>>> d795fdaf
-      "X-Powered-By" : "ASP.NET",
-      "Content-Type" : "application/json; charset=utf-8"
-    },
-    "Exception" : null
-  }, {
-    "Method" : "POST",
-<<<<<<< HEAD
-    "Uri" : "https://cameravault.vault.azure.net/keys/testRsaKey/528bc49e1d1c49b1a099f824a9d4ae4c/encrypt?api-version=7.0",
-    "Headers" : {
-      "User-Agent" : "azsdk-java-Azure-Keyvault/4.0.0-preview.6 1.8.0_211; Windows 10 10.0",
-=======
+      "X-Powered-By" : "ASP.NET",
+      "Content-Type" : "application/json; charset=utf-8"
+    },
+    "Exception" : null
+  }, {
+    "Method" : "POST",
     "Uri" : "https://REDACTED.vault.azure.net/keys/testRsaKey/ddafad4fabc74080a505f089c01db4b0/encrypt?api-version=7.1",
     "Headers" : {
       "User-Agent" : "azsdk-java-client_name/client_version (11.0.6; Windows 10; 10.0)",
->>>>>>> d795fdaf
-      "Content-Type" : "application/json"
-    },
-    "Response" : {
-      "X-Content-Type-Options" : "nosniff",
-      "Pragma" : "no-cache",
-      "retry-after" : "0",
-      "StatusCode" : "200",
-<<<<<<< HEAD
-      "Date" : "Thu, 17 Oct 2019 22:16:56 GMT",
-      "Strict-Transport-Security" : "max-age=31536000;includeSubDomains",
-      "Cache-Control" : "no-cache",
-      "X-AspNet-Version" : "4.0.30319",
-      "x-ms-keyvault-region" : "centralus",
-      "x-ms-keyvault-network-info" : "addr=51.143.0.73;act_addr_fam=InterNetwork;",
-      "Expires" : "-1",
-      "Content-Length" : "447",
-      "x-ms-request-id" : "9a49a350-1c5e-4930-9e05-b4e85491972a",
-      "x-ms-keyvault-service-version" : "1.1.0.879",
-      "Body" : "{\"kid\":\"https://cameravault.vault.azure.net/keys/testRsaKey/528bc49e1d1c49b1a099f824a9d4ae4c\",\"value\":\"qphuABw_RqXJ5_l3cRF3EVkS31zzjp_23ggJeB7LYoJstSzrHdNigZHgFvsSGLIjWvSKpra6Pfh_9bg04AsDDkB_vj-s682hPjj3yUFi6UX7tzO_8icLnrzCNUnMdHHL-xFeR3pjoeciM6lEIW3Tyx84_Rvw3lkBB7Kcart7D62CCMOaMxRlYGdxUfNXe5VZHcaYkdFY6Pf9D8Q_bV2jrtB8TRzrhHTh86FP74Zf-V5nqqvusu3kuKy2GgNwnhsid78mf4CVadYqZ69mGG3aZWRBmyLA43VS_fhjEBffxoVn00PhJUVn1xiWmsvdHPoKV7aKOKNzfIP20T8Z2Vehsw\"}",
-=======
+      "Content-Type" : "application/json"
+    },
+    "Response" : {
+      "X-Content-Type-Options" : "nosniff",
+      "Pragma" : "no-cache",
+      "retry-after" : "0",
+      "StatusCode" : "200",
       "Date" : "Tue, 04 Aug 2020 03:04:40 GMT",
       "Strict-Transport-Security" : "max-age=31536000;includeSubDomains",
       "Cache-Control" : "no-cache",
@@ -417,42 +238,22 @@
       "x-ms-request-id" : "8adf41a3-1868-4d42-a0fb-82508fed44b3",
       "x-ms-keyvault-service-version" : "1.1.10.0",
       "Body" : "{\"kid\":\"https://azure-kv-tests2.vault.azure.net/keys/testRsaKey/ddafad4fabc74080a505f089c01db4b0\",\"value\":\"v3sncsaLoDvfbPcX2hIvi2kn4tY3s1CzPQmeogd2BkwHPgqldnRofXP0sZ4G9ZXuH41zVlCsv4-jYvUxog-gpP0tMIDCRplsxOD38mQejopQS-BH7AswmzD4IF9r-u9ybwC1SCdv05IrZogeQMbOFbOBCruHc_NPKUA_LkB4VPxUCa3f15Mp-kV-BSawlB5tCPsN3BSgmOeb1jXuJes1rfAg7RmEDbtpWr65aKTa7xPVxpqiJoPRpQ_tKbqYA7QWGWBc2Q2XjkWKu6B201m1kN921y-IL_xY_eLSLXIHmfpq7vksr0_dQOfzF47j_EMXhXktigZYgRzLkvvHi6Rddg\"}",
->>>>>>> d795fdaf
-      "X-Powered-By" : "ASP.NET",
-      "Content-Type" : "application/json; charset=utf-8"
-    },
-    "Exception" : null
-  }, {
-    "Method" : "POST",
-<<<<<<< HEAD
-    "Uri" : "https://cameravault.vault.azure.net/keys/testRsaKey/528bc49e1d1c49b1a099f824a9d4ae4c/decrypt?api-version=7.0",
-    "Headers" : {
-      "User-Agent" : "azsdk-java-Azure-Keyvault/4.0.0-preview.6 1.8.0_211; Windows 10 10.0",
-=======
-    "Uri" : "https://REDACTED.vault.azure.net/keys/testRsaKey/ddafad4fabc74080a505f089c01db4b0/decrypt?api-version=7.1",
-    "Headers" : {
-      "User-Agent" : "azsdk-java-client_name/client_version (11.0.6; Windows 10; 10.0)",
->>>>>>> d795fdaf
-      "Content-Type" : "application/json"
-    },
-    "Response" : {
-      "X-Content-Type-Options" : "nosniff",
-      "Pragma" : "no-cache",
-      "retry-after" : "0",
-      "StatusCode" : "200",
-<<<<<<< HEAD
-      "Date" : "Thu, 17 Oct 2019 22:16:56 GMT",
-      "Strict-Transport-Security" : "max-age=31536000;includeSubDomains",
-      "Cache-Control" : "no-cache",
-      "X-AspNet-Version" : "4.0.30319",
-      "x-ms-keyvault-region" : "centralus",
-      "x-ms-keyvault-network-info" : "addr=51.143.0.73;act_addr_fam=InterNetwork;",
-      "Expires" : "-1",
-      "Content-Length" : "239",
-      "x-ms-request-id" : "b2f85ab5-262f-4695-b356-1626e7cfc346",
-      "x-ms-keyvault-service-version" : "1.1.0.879",
-      "Body" : "{\"kid\":\"https://cameravault.vault.azure.net/keys/testRsaKey/528bc49e1d1c49b1a099f824a9d4ae4c\",\"value\":\"G9GT23aoJ9lUS5WtxwlS9igODCiTObv_Z7U9HhTbk99t_24WdBcngS2ycvtJ7_VQ6ESEKt1QdoI8UMRwh2UOMalPrw1leEgbwgpOtCPjmzCk2fhuxCHyinA3x0iGnD2jyYaXiw\"}",
-=======
+      "X-Powered-By" : "ASP.NET",
+      "Content-Type" : "application/json; charset=utf-8"
+    },
+    "Exception" : null
+  }, {
+    "Method" : "POST",
+    "Uri" : "https://REDACTED.vault.azure.net/keys/testRsaKey/ddafad4fabc74080a505f089c01db4b0/decrypt?api-version=7.1",
+    "Headers" : {
+      "User-Agent" : "azsdk-java-client_name/client_version (11.0.6; Windows 10; 10.0)",
+      "Content-Type" : "application/json"
+    },
+    "Response" : {
+      "X-Content-Type-Options" : "nosniff",
+      "Pragma" : "no-cache",
+      "retry-after" : "0",
+      "StatusCode" : "200",
       "Date" : "Tue, 04 Aug 2020 03:04:40 GMT",
       "Strict-Transport-Security" : "max-age=31536000;includeSubDomains",
       "Cache-Control" : "no-cache",
@@ -464,42 +265,22 @@
       "x-ms-request-id" : "e5d0f0d1-22ea-485f-8819-7ffcbc55f9fc",
       "x-ms-keyvault-service-version" : "1.1.10.0",
       "Body" : "{\"kid\":\"https://azure-kv-tests2.vault.azure.net/keys/testRsaKey/ddafad4fabc74080a505f089c01db4b0\",\"value\":\"G9GT23aoJ9lUS5WtxwlS9igODCiTObv_Z7U9HhTbk99t_24WdBcngS2ycvtJ7_VQ6ESEKt1QdoI8UMRwh2UOMalPrw1leEgbwgpOtCPjmzCk2fhuxCHyinA3x0iGnD2jyYaXiw\"}",
->>>>>>> d795fdaf
-      "X-Powered-By" : "ASP.NET",
-      "Content-Type" : "application/json; charset=utf-8"
-    },
-    "Exception" : null
-  }, {
-    "Method" : "POST",
-<<<<<<< HEAD
-    "Uri" : "https://cameravault.vault.azure.net/keys/testRsaKey/528bc49e1d1c49b1a099f824a9d4ae4c/encrypt?api-version=7.0",
-    "Headers" : {
-      "User-Agent" : "azsdk-java-Azure-Keyvault/4.0.0-preview.6 1.8.0_211; Windows 10 10.0",
-=======
+      "X-Powered-By" : "ASP.NET",
+      "Content-Type" : "application/json; charset=utf-8"
+    },
+    "Exception" : null
+  }, {
+    "Method" : "POST",
     "Uri" : "https://REDACTED.vault.azure.net/keys/testRsaKey/ddafad4fabc74080a505f089c01db4b0/encrypt?api-version=7.1",
     "Headers" : {
       "User-Agent" : "azsdk-java-client_name/client_version (11.0.6; Windows 10; 10.0)",
->>>>>>> d795fdaf
-      "Content-Type" : "application/json"
-    },
-    "Response" : {
-      "X-Content-Type-Options" : "nosniff",
-      "Pragma" : "no-cache",
-      "retry-after" : "0",
-      "StatusCode" : "200",
-<<<<<<< HEAD
-      "Date" : "Thu, 17 Oct 2019 22:16:57 GMT",
-      "Strict-Transport-Security" : "max-age=31536000;includeSubDomains",
-      "Cache-Control" : "no-cache",
-      "X-AspNet-Version" : "4.0.30319",
-      "x-ms-keyvault-region" : "centralus",
-      "x-ms-keyvault-network-info" : "addr=51.143.0.73;act_addr_fam=InterNetwork;",
-      "Expires" : "-1",
-      "Content-Length" : "447",
-      "x-ms-request-id" : "06a3f5fb-dcad-4528-a3be-77a55b934e7d",
-      "x-ms-keyvault-service-version" : "1.1.0.879",
-      "Body" : "{\"kid\":\"https://cameravault.vault.azure.net/keys/testRsaKey/528bc49e1d1c49b1a099f824a9d4ae4c\",\"value\":\"co8-X6OFSe4mKpYtMQDmvLg13EePUAyQczsOEWS1tP8_FE320k0y8d8SnAMyyq8V3_me9VSLgFHYXb_j1Mo43GT8HXsLPf182eZH4DQJ5fCUUioMCd_pGh1VpwhaYG2Ret4v6gDtfkINBG2vfLMlBYmNgXbRgCZlmIYgMs0ZiGqRTSxWSI_CbN8fK03VoCgn8xi7cNzfUMAakFIurcO58sMvrFi3Z9QNLdKDy8zCp2ROa1npGh27opwFW6jubrTsiQF0s-8leS_ekveYrwBDX2dBj6G45Es_0EDtlBhf9iPhQBypRNPcyoq7lIVtCGvoIg-KVev0erGSD4e-OPlYtQ\"}",
-=======
+      "Content-Type" : "application/json"
+    },
+    "Response" : {
+      "X-Content-Type-Options" : "nosniff",
+      "Pragma" : "no-cache",
+      "retry-after" : "0",
+      "StatusCode" : "200",
       "Date" : "Tue, 04 Aug 2020 03:04:40 GMT",
       "Strict-Transport-Security" : "max-age=31536000;includeSubDomains",
       "Cache-Control" : "no-cache",
@@ -511,319 +292,22 @@
       "x-ms-request-id" : "e5d6ebf4-0ce9-4836-b45d-93178feda8ca",
       "x-ms-keyvault-service-version" : "1.1.10.0",
       "Body" : "{\"kid\":\"https://azure-kv-tests2.vault.azure.net/keys/testRsaKey/ddafad4fabc74080a505f089c01db4b0\",\"value\":\"Fwd7Q4FTw3Rr7rHxX3TCRZkotwBZNLG9lIjkiOXS6iALEM2fzovVxE35la5dnGKLOrpCz4JGtXGRcUUJV8t66Vc0-U-XLovVXhyrJQzz91vkMCMpmoGGr1J6kHtOQCUyV9wx39CCOmCaGPkuT18dqV8-ZdpnRjlRuc7ui0iYOHfKhPggJDSeQR7L1kMzCVKctniOvOF5UEpJRvmeuSqAiMXyp5qOb_YousWDJRqI5mBqFRhep9d-wGByDXNQPWLdLIcvXyYmtKwBOgB7xppdDFurbE-JWdMoPWWu3R9LfSXkpp0TzNbj8YOJBQYCRhWD0AISF1YQgv77hlAvp6ar6A\"}",
->>>>>>> d795fdaf
-      "X-Powered-By" : "ASP.NET",
-      "Content-Type" : "application/json; charset=utf-8"
-    },
-    "Exception" : null
-  }, {
-    "Method" : "POST",
-<<<<<<< HEAD
-    "Uri" : "https://cameravault.vault.azure.net/keys/testRsaKey/528bc49e1d1c49b1a099f824a9d4ae4c/decrypt?api-version=7.0",
-    "Headers" : {
-      "User-Agent" : "azsdk-java-Azure-Keyvault/4.0.0-preview.6 1.8.0_211; Windows 10 10.0",
-=======
-    "Uri" : "https://REDACTED.vault.azure.net/keys/testRsaKey/ddafad4fabc74080a505f089c01db4b0/decrypt?api-version=7.1",
-    "Headers" : {
-      "User-Agent" : "azsdk-java-client_name/client_version (11.0.6; Windows 10; 10.0)",
->>>>>>> d795fdaf
-      "Content-Type" : "application/json"
-    },
-    "Response" : {
-      "X-Content-Type-Options" : "nosniff",
-      "Pragma" : "no-cache",
-      "retry-after" : "0",
-      "StatusCode" : "200",
-<<<<<<< HEAD
-      "Date" : "Thu, 17 Oct 2019 22:16:57 GMT",
-      "Strict-Transport-Security" : "max-age=31536000;includeSubDomains",
-      "Cache-Control" : "no-cache",
-      "X-AspNet-Version" : "4.0.30319",
-      "x-ms-keyvault-region" : "centralus",
-      "x-ms-keyvault-network-info" : "addr=51.143.0.73;act_addr_fam=InterNetwork;",
-      "Expires" : "-1",
-      "Content-Length" : "239",
-      "x-ms-request-id" : "2a67d878-f091-4ad2-9bf0-9c0804cbb048",
-      "x-ms-keyvault-service-version" : "1.1.0.879",
-      "Body" : "{\"kid\":\"https://cameravault.vault.azure.net/keys/testRsaKey/528bc49e1d1c49b1a099f824a9d4ae4c\",\"value\":\"G9GT23aoJ9lUS5WtxwlS9igODCiTObv_Z7U9HhTbk99t_24WdBcngS2ycvtJ7_VQ6ESEKt1QdoI8UMRwh2UOMalPrw1leEgbwgpOtCPjmzCk2fhuxCHyinA3x0iGnD2jyYaXiw\"}",
-      "X-Powered-By" : "ASP.NET",
-      "Content-Type" : "application/json; charset=utf-8"
-    },
-    "Exception" : null
-  }, {
-    "Method" : "DELETE",
-    "Uri" : "https://cameravault.vault.azure.net/keys/testRsaKey?api-version=7.0",
-    "Headers" : {
-      "User-Agent" : "azsdk-java-Azure-Keyvault/4.0.0-preview.6 1.8.0_211; Windows 10 10.0",
-      "Content-Type" : "application/json"
-    },
-    "Response" : {
-      "Server" : "Microsoft-IIS/10.0",
-      "X-Content-Type-Options" : "nosniff",
-      "Pragma" : "no-cache",
-      "retry-after" : "0",
-      "StatusCode" : "200",
-      "Date" : "Thu, 17 Oct 2019 22:16:57 GMT",
-      "Strict-Transport-Security" : "max-age=31536000;includeSubDomains",
-      "Cache-Control" : "no-cache",
-      "X-AspNet-Version" : "4.0.30319",
-      "x-ms-keyvault-region" : "centralus",
-      "x-ms-keyvault-network-info" : "addr=51.143.0.73;act_addr_fam=InterNetwork;",
-      "Expires" : "-1",
-      "Content-Length" : "787",
-      "x-ms-request-id" : "571f3a1a-30b9-4cfc-9a84-d138a36366a7",
-      "x-ms-keyvault-service-version" : "1.1.0.879",
-      "Body" : "{\"recoveryId\":\"https://cameravault.vault.azure.net/deletedkeys/testRsaKey\",\"deletedDate\":1571350617,\"scheduledPurgeDate\":1579126617,\"key\":{\"kid\":\"https://cameravault.vault.azure.net/keys/testRsaKey/528bc49e1d1c49b1a099f824a9d4ae4c\",\"kty\":\"RSA\",\"key_ops\":[\"encrypt\",\"decrypt\",\"sign\",\"verify\",\"wrapKey\",\"unwrapKey\"],\"n\":\"1_6ZtP288hEkKML-L6nFyZh1PD1rmAgwbbwjEvTSDK_008BYWhjp_6ULy9BhWtRIytNkPkm9gzaBTrCpp-vyDXPGa836Htp-w8u5JmxoUZchJh576m3m-8ZYWTmZSAp5SpruyKAmLSxPJHEWPXQntnmuTMjb9HBT9Ltrwc0ZDk-jsMLYunDJrNmrRUxQgb0zQ_Tl5fJjj8j-0KVx2RXtbfWFvf5fRdBYyP3m0aUpoopQPwtXszD2LcSKMJ_TnmnvMWr8MOA5aRlBaGdBk7zBgRafvDPam3Q2AvFA9mfcAVncpfZ3JFm73VARw6MofXtRqOHtZ7y4oNbY95xXwU2r6w\",\"e\":\"AQAB\"},\"attributes\":{\"enabled\":true,\"created\":1571350616,\"updated\":1571350616,\"recoveryLevel\":\"Recoverable+Purgeable\"}}",
-      "X-Powered-By" : "ASP.NET",
-      "Content-Type" : "application/json; charset=utf-8"
-    },
-    "Exception" : null
-  }, {
-    "Method" : "GET",
-    "Uri" : "https://cameravault.vault.azure.net/deletedkeys/testRsaKey?api-version=7.0",
-    "Headers" : {
-      "User-Agent" : "azsdk-java-Azure-Keyvault/4.0.0-preview.6 1.8.0_211; Windows 10 10.0",
-      "Content-Type" : "application/json"
-    },
-    "Response" : {
-      "Server" : "Microsoft-IIS/10.0",
-      "X-Content-Type-Options" : "nosniff",
-      "Pragma" : "no-cache",
-      "retry-after" : "0",
-      "StatusCode" : "404",
-      "Date" : "Thu, 17 Oct 2019 22:16:57 GMT",
-      "Strict-Transport-Security" : "max-age=31536000;includeSubDomains",
-      "Cache-Control" : "no-cache",
-      "X-AspNet-Version" : "4.0.30319",
-      "x-ms-keyvault-region" : "centralus",
-      "x-ms-keyvault-network-info" : "addr=51.143.0.73;act_addr_fam=InterNetwork;",
-      "Expires" : "-1",
-      "Content-Length" : "78",
-      "x-ms-request-id" : "311bfbd7-d92e-4cff-b8e9-196b73bb939b",
-      "x-ms-keyvault-service-version" : "1.1.0.879",
-      "Body" : "{\"error\":{\"code\":\"KeyNotFound\",\"message\":\"Deleted Key not found: testRsaKey\"}}",
-      "X-Powered-By" : "ASP.NET",
-      "Content-Type" : "application/json; charset=utf-8"
-    },
-    "Exception" : null
-  }, {
-    "Method" : "GET",
-    "Uri" : "https://cameravault.vault.azure.net/deletedkeys/testRsaKey?api-version=7.0",
-    "Headers" : {
-      "User-Agent" : "azsdk-java-Azure-Keyvault/4.0.0-preview.6 1.8.0_211; Windows 10 10.0",
-      "Content-Type" : "application/json"
-    },
-    "Response" : {
-      "Server" : "Microsoft-IIS/10.0",
-      "X-Content-Type-Options" : "nosniff",
-      "Pragma" : "no-cache",
-      "retry-after" : "0",
-      "StatusCode" : "404",
-      "Date" : "Thu, 17 Oct 2019 22:16:59 GMT",
-      "Strict-Transport-Security" : "max-age=31536000;includeSubDomains",
-      "Cache-Control" : "no-cache",
-      "X-AspNet-Version" : "4.0.30319",
-      "x-ms-keyvault-region" : "centralus",
-      "x-ms-keyvault-network-info" : "addr=51.143.0.73;act_addr_fam=InterNetwork;",
-      "Expires" : "-1",
-      "Content-Length" : "78",
-      "x-ms-request-id" : "04ef35ea-0204-4091-a6c6-830e53ee16d6",
-      "x-ms-keyvault-service-version" : "1.1.0.879",
-      "Body" : "{\"error\":{\"code\":\"KeyNotFound\",\"message\":\"Deleted Key not found: testRsaKey\"}}",
-      "X-Powered-By" : "ASP.NET",
-      "Content-Type" : "application/json; charset=utf-8"
-    },
-    "Exception" : null
-  }, {
-    "Method" : "GET",
-    "Uri" : "https://cameravault.vault.azure.net/deletedkeys/testRsaKey?api-version=7.0",
-    "Headers" : {
-      "User-Agent" : "azsdk-java-Azure-Keyvault/4.0.0-preview.6 1.8.0_211; Windows 10 10.0",
-      "Content-Type" : "application/json"
-    },
-    "Response" : {
-      "Server" : "Microsoft-IIS/10.0",
-      "X-Content-Type-Options" : "nosniff",
-      "Pragma" : "no-cache",
-      "retry-after" : "0",
-      "StatusCode" : "404",
-      "Date" : "Thu, 17 Oct 2019 22:17:01 GMT",
-      "Strict-Transport-Security" : "max-age=31536000;includeSubDomains",
-      "Cache-Control" : "no-cache",
-      "X-AspNet-Version" : "4.0.30319",
-      "x-ms-keyvault-region" : "centralus",
-      "x-ms-keyvault-network-info" : "addr=51.143.0.73;act_addr_fam=InterNetwork;",
-      "Expires" : "-1",
-      "Content-Length" : "78",
-      "x-ms-request-id" : "05aa3c13-e095-4fc2-830a-aae8df552da0",
-      "x-ms-keyvault-service-version" : "1.1.0.879",
-      "Body" : "{\"error\":{\"code\":\"KeyNotFound\",\"message\":\"Deleted Key not found: testRsaKey\"}}",
-      "X-Powered-By" : "ASP.NET",
-      "Content-Type" : "application/json; charset=utf-8"
-    },
-    "Exception" : null
-  }, {
-    "Method" : "GET",
-    "Uri" : "https://cameravault.vault.azure.net/deletedkeys/testRsaKey?api-version=7.0",
-    "Headers" : {
-      "User-Agent" : "azsdk-java-Azure-Keyvault/4.0.0-preview.6 1.8.0_211; Windows 10 10.0",
-      "Content-Type" : "application/json"
-    },
-    "Response" : {
-      "Server" : "Microsoft-IIS/10.0",
-      "X-Content-Type-Options" : "nosniff",
-      "Pragma" : "no-cache",
-      "retry-after" : "0",
-      "StatusCode" : "404",
-      "Date" : "Thu, 17 Oct 2019 22:17:03 GMT",
-      "Strict-Transport-Security" : "max-age=31536000;includeSubDomains",
-      "Cache-Control" : "no-cache",
-      "X-AspNet-Version" : "4.0.30319",
-      "x-ms-keyvault-region" : "centralus",
-      "x-ms-keyvault-network-info" : "addr=51.143.0.73;act_addr_fam=InterNetwork;",
-      "Expires" : "-1",
-      "Content-Length" : "78",
-      "x-ms-request-id" : "f132f8dd-627c-4252-a0da-c24f75dcf60e",
-      "x-ms-keyvault-service-version" : "1.1.0.879",
-      "Body" : "{\"error\":{\"code\":\"KeyNotFound\",\"message\":\"Deleted Key not found: testRsaKey\"}}",
-      "X-Powered-By" : "ASP.NET",
-      "Content-Type" : "application/json; charset=utf-8"
-    },
-    "Exception" : null
-  }, {
-    "Method" : "GET",
-    "Uri" : "https://cameravault.vault.azure.net/deletedkeys/testRsaKey?api-version=7.0",
-    "Headers" : {
-      "User-Agent" : "azsdk-java-Azure-Keyvault/4.0.0-preview.6 1.8.0_211; Windows 10 10.0",
-      "Content-Type" : "application/json"
-    },
-    "Response" : {
-      "Server" : "Microsoft-IIS/10.0",
-      "X-Content-Type-Options" : "nosniff",
-      "Pragma" : "no-cache",
-      "retry-after" : "0",
-      "StatusCode" : "404",
-      "Date" : "Thu, 17 Oct 2019 22:17:05 GMT",
-      "Strict-Transport-Security" : "max-age=31536000;includeSubDomains",
-      "Cache-Control" : "no-cache",
-      "X-AspNet-Version" : "4.0.30319",
-      "x-ms-keyvault-region" : "centralus",
-      "x-ms-keyvault-network-info" : "addr=51.143.0.73;act_addr_fam=InterNetwork;",
-      "Expires" : "-1",
-      "Content-Length" : "78",
-      "x-ms-request-id" : "5ea91ce8-cdf2-44c9-9058-39515bb741b5",
-      "x-ms-keyvault-service-version" : "1.1.0.879",
-      "Body" : "{\"error\":{\"code\":\"KeyNotFound\",\"message\":\"Deleted Key not found: testRsaKey\"}}",
-      "X-Powered-By" : "ASP.NET",
-      "Content-Type" : "application/json; charset=utf-8"
-    },
-    "Exception" : null
-  }, {
-    "Method" : "GET",
-    "Uri" : "https://cameravault.vault.azure.net/deletedkeys/testRsaKey?api-version=7.0",
-    "Headers" : {
-      "User-Agent" : "azsdk-java-Azure-Keyvault/4.0.0-preview.6 1.8.0_211; Windows 10 10.0",
-      "Content-Type" : "application/json"
-    },
-    "Response" : {
-      "Server" : "Microsoft-IIS/10.0",
-      "X-Content-Type-Options" : "nosniff",
-      "Pragma" : "no-cache",
-      "retry-after" : "0",
-      "StatusCode" : "404",
-      "Date" : "Thu, 17 Oct 2019 22:17:07 GMT",
-      "Strict-Transport-Security" : "max-age=31536000;includeSubDomains",
-      "Cache-Control" : "no-cache",
-      "X-AspNet-Version" : "4.0.30319",
-      "x-ms-keyvault-region" : "centralus",
-      "x-ms-keyvault-network-info" : "addr=51.143.0.73;act_addr_fam=InterNetwork;",
-      "Expires" : "-1",
-      "Content-Length" : "78",
-      "x-ms-request-id" : "b48da2ec-3c97-4528-970f-3b9db2ec0cf0",
-      "x-ms-keyvault-service-version" : "1.1.0.879",
-      "Body" : "{\"error\":{\"code\":\"KeyNotFound\",\"message\":\"Deleted Key not found: testRsaKey\"}}",
-      "X-Powered-By" : "ASP.NET",
-      "Content-Type" : "application/json; charset=utf-8"
-    },
-    "Exception" : null
-  }, {
-    "Method" : "GET",
-    "Uri" : "https://cameravault.vault.azure.net/deletedkeys/testRsaKey?api-version=7.0",
-    "Headers" : {
-      "User-Agent" : "azsdk-java-Azure-Keyvault/4.0.0-preview.6 1.8.0_211; Windows 10 10.0",
-      "Content-Type" : "application/json"
-    },
-    "Response" : {
-      "Server" : "Microsoft-IIS/10.0",
-      "X-Content-Type-Options" : "nosniff",
-      "Pragma" : "no-cache",
-      "retry-after" : "0",
-      "StatusCode" : "200",
-      "Date" : "Thu, 17 Oct 2019 22:17:09 GMT",
-      "Strict-Transport-Security" : "max-age=31536000;includeSubDomains",
-      "Cache-Control" : "no-cache",
-      "X-AspNet-Version" : "4.0.30319",
-      "x-ms-keyvault-region" : "centralus",
-      "x-ms-keyvault-network-info" : "addr=51.143.0.73;act_addr_fam=InterNetwork;",
-      "Expires" : "-1",
-      "Content-Length" : "787",
-      "x-ms-request-id" : "357f5bcb-03ec-4764-a62a-c4967b486ec4",
-      "x-ms-keyvault-service-version" : "1.1.0.879",
-      "Body" : "{\"recoveryId\":\"https://cameravault.vault.azure.net/deletedkeys/testRsaKey\",\"deletedDate\":1571350617,\"scheduledPurgeDate\":1579126617,\"key\":{\"kid\":\"https://cameravault.vault.azure.net/keys/testRsaKey/528bc49e1d1c49b1a099f824a9d4ae4c\",\"kty\":\"RSA\",\"key_ops\":[\"encrypt\",\"decrypt\",\"sign\",\"verify\",\"wrapKey\",\"unwrapKey\"],\"n\":\"1_6ZtP288hEkKML-L6nFyZh1PD1rmAgwbbwjEvTSDK_008BYWhjp_6ULy9BhWtRIytNkPkm9gzaBTrCpp-vyDXPGa836Htp-w8u5JmxoUZchJh576m3m-8ZYWTmZSAp5SpruyKAmLSxPJHEWPXQntnmuTMjb9HBT9Ltrwc0ZDk-jsMLYunDJrNmrRUxQgb0zQ_Tl5fJjj8j-0KVx2RXtbfWFvf5fRdBYyP3m0aUpoopQPwtXszD2LcSKMJ_TnmnvMWr8MOA5aRlBaGdBk7zBgRafvDPam3Q2AvFA9mfcAVncpfZ3JFm73VARw6MofXtRqOHtZ7y4oNbY95xXwU2r6w\",\"e\":\"AQAB\"},\"attributes\":{\"enabled\":true,\"created\":1571350616,\"updated\":1571350616,\"recoveryLevel\":\"Recoverable+Purgeable\"}}",
-      "X-Powered-By" : "ASP.NET",
-      "Content-Type" : "application/json; charset=utf-8"
-    },
-    "Exception" : null
-  }, {
-    "Method" : "DELETE",
-    "Uri" : "https://cameravault.vault.azure.net/deletedkeys/testRsaKey?api-version=7.0",
-    "Headers" : {
-      "User-Agent" : "azsdk-java-Azure-Keyvault/4.0.0-preview.6 1.8.0_211; Windows 10 10.0",
-      "Content-Type" : "application/json"
-    },
-    "Response" : {
-      "Server" : "Microsoft-IIS/10.0",
-      "X-Content-Type-Options" : "nosniff",
-      "Pragma" : "no-cache",
-      "retry-after" : "0",
-      "StatusCode" : "204",
-      "Date" : "Thu, 17 Oct 2019 22:17:09 GMT",
-      "Strict-Transport-Security" : "max-age=31536000;includeSubDomains",
-      "Cache-Control" : "no-cache",
-      "X-AspNet-Version" : "4.0.30319",
-      "x-ms-keyvault-region" : "centralus",
-      "x-ms-keyvault-network-info" : "addr=51.143.0.73;act_addr_fam=InterNetwork;",
-      "Expires" : "-1",
-      "x-ms-request-id" : "dd32029e-fe11-4f39-9333-8769c3a13312",
-      "x-ms-keyvault-service-version" : "1.1.0.879",
-      "X-Powered-By" : "ASP.NET"
-    },
-    "Exception" : null
-  }, {
-    "Method" : "GET",
-    "Uri" : "https://cameravault.vault.azure.net/deletedkeys/testRsaKey?api-version=7.0",
-    "Headers" : {
-      "User-Agent" : "azsdk-java-Azure-Keyvault/4.0.0-preview.6 1.8.0_211; Windows 10 10.0",
-      "Content-Type" : "application/json"
-    },
-    "Response" : {
-      "Server" : "Microsoft-IIS/10.0",
-      "X-Content-Type-Options" : "nosniff",
-      "Pragma" : "no-cache",
-      "retry-after" : "0",
-      "StatusCode" : "404",
-      "Date" : "Thu, 17 Oct 2019 22:17:09 GMT",
-      "Strict-Transport-Security" : "max-age=31536000;includeSubDomains",
-      "Cache-Control" : "no-cache",
-      "X-AspNet-Version" : "4.0.30319",
-      "x-ms-keyvault-region" : "centralus",
-      "x-ms-keyvault-network-info" : "addr=51.143.0.73;act_addr_fam=InterNetwork;",
-      "Expires" : "-1",
-      "Content-Length" : "78",
-      "x-ms-request-id" : "d4b1ce5d-57c9-4326-bc4b-c3d04da16874",
-      "x-ms-keyvault-service-version" : "1.1.0.879",
-      "Body" : "{\"error\":{\"code\":\"KeyNotFound\",\"message\":\"Deleted Key not found: testRsaKey\"}}",
-=======
+      "X-Powered-By" : "ASP.NET",
+      "Content-Type" : "application/json; charset=utf-8"
+    },
+    "Exception" : null
+  }, {
+    "Method" : "POST",
+    "Uri" : "https://REDACTED.vault.azure.net/keys/testRsaKey/ddafad4fabc74080a505f089c01db4b0/decrypt?api-version=7.1",
+    "Headers" : {
+      "User-Agent" : "azsdk-java-client_name/client_version (11.0.6; Windows 10; 10.0)",
+      "Content-Type" : "application/json"
+    },
+    "Response" : {
+      "X-Content-Type-Options" : "nosniff",
+      "Pragma" : "no-cache",
+      "retry-after" : "0",
+      "StatusCode" : "200",
       "Date" : "Tue, 04 Aug 2020 03:04:40 GMT",
       "Strict-Transport-Security" : "max-age=31536000;includeSubDomains",
       "Cache-Control" : "no-cache",
@@ -835,7 +319,6 @@
       "x-ms-request-id" : "c294af40-a83c-4f6b-8e9a-06fa85dadfc2",
       "x-ms-keyvault-service-version" : "1.1.10.0",
       "Body" : "{\"kid\":\"https://azure-kv-tests2.vault.azure.net/keys/testRsaKey/ddafad4fabc74080a505f089c01db4b0\",\"value\":\"G9GT23aoJ9lUS5WtxwlS9igODCiTObv_Z7U9HhTbk99t_24WdBcngS2ycvtJ7_VQ6ESEKt1QdoI8UMRwh2UOMalPrw1leEgbwgpOtCPjmzCk2fhuxCHyinA3x0iGnD2jyYaXiw\"}",
->>>>>>> d795fdaf
       "X-Powered-By" : "ASP.NET",
       "Content-Type" : "application/json; charset=utf-8"
     },
