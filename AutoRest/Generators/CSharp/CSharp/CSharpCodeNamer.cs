--- conflicted
+++ resolved
@@ -198,11 +198,7 @@
             }
             else if (primaryType.Type == KnownPrimaryType.DateTime)
             {
-<<<<<<< HEAD
-                primaryType.Name = "DateTime";
-=======
-                primaryType.Name = UseDateTimeOffset ? "DateTimeOffset?" : "DateTime?";
->>>>>>> 29a2000d
+                primaryType.Name = UseDateTimeOffset ? "DateTimeOffset" : "DateTime";
             }
             else if (primaryType.Type == KnownPrimaryType.DateTimeRfc1123)
             {
