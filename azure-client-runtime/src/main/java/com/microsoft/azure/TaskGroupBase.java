/**
 *
 * Copyright (c) Microsoft Corporation. All rights reserved.
 * Licensed under the MIT License. See License.txt in the project root for license information.
 *
 */

package com.microsoft.azure;

import com.microsoft.rest.ServiceCall;
import com.microsoft.rest.ServiceCallback;

/**
 * The base implementation of TaskGroup interface.
 *
 * @param <T> the result type of the tasks in the group
 */
public abstract class TaskGroupBase<T>
    implements TaskGroup<T, TaskItem<T>> {
    private DAGraph<TaskItem<T>, DAGNode<TaskItem<T>>> dag;

    /**
     * Creates TaskGroupBase.
     *
     * @param rootTaskItemId the id of the root task in this task group
     * @param rootTaskItem the root task
     */
    public TaskGroupBase(String rootTaskItemId, TaskItem<T> rootTaskItem) {
        this.dag = new DAGraph<>(new DAGNode<>(rootTaskItemId, rootTaskItem));
    }

    @Override
    public DAGraph<TaskItem<T>, DAGNode<TaskItem<T>>> dag() {
        return dag;
    }

    @Override
    public boolean isRoot() {
        return !dag.hasParent();
    }

    @Override
    public void merge(TaskGroup<T, TaskItem<T>> parentTaskGroup) {
        dag.merge(parentTaskGroup.dag());
    }

    @Override
    public void prepare() {
        if (isRoot()) {
            dag.prepare();
<<<<<<< HEAD
        }
    }

    @Override
    public void execute() throws Exception {
        DAGNode<TaskItem<T>> nextNode = dag.getNext();
        if (nextNode == null) {
            return;
        }

        if (dag.isRootNode(nextNode)) {
            executeRootTask(nextNode.data());
        } else {
            nextNode.data().execute(this, nextNode);
        }
    }

    @Override
    public ServiceCall executeAsync(final ServiceCallback<Void> callback) {
        final DAGNode<TaskItem<T>> nextNode = dag.getNext();
        if (nextNode == null) {
            return null;
        }

        if (dag.isRootNode(nextNode)) {
            return executeRootTaskAsync(nextNode.data(), callback);
        } else {
            return nextNode.data().executeAsync(this, nextNode, callback);
=======
            DAGNode<U> nextNode = dag.getNext();
            while (nextNode != null) {
                if (dag.isRootNode(nextNode)) {
                    executeRootTask(nextNode.data());
                } else {
                    // TaskGroupBase::execute will be called both in update and create
                    // scenarios, so run the task only if it not not executed already.
                    if (nextNode.data().result() == null) {
                        nextNode.data().execute();
                    }
                }
                dag.reportedCompleted(nextNode);
                nextNode = dag.getNext();
            }
>>>>>>> 76e3ae96
        }
    }

    @Override
    public T taskResult(String taskId) {
        return dag.getNodeData(taskId).result();
    }

    /**
     * executes the root task in this group.
     * <p>
     * this method will be invoked when all the task dependencies of the root task are finished
     * executing, at this point root task can be executed by consuming the result of tasks it
     * depends on.
     *
     * @param task the root task in this group
     * @throws Exception the exception
     */
    public abstract void executeRootTask(TaskItem<T> task) throws Exception;

    /**
     * executes the root task in this group asynchronously.
     * <p>
     * this method will be invoked when all the task dependencies of the root task are finished
     * executing, at this point root task can be executed by consuming the result of tasks it
     * depends on.
     *
     * @param task the root task in this group
     * @param callback the callback when the task fails or succeeds
     * @return the handle to the REST call
     */
    public abstract ServiceCall executeRootTaskAsync(TaskItem<T> task, ServiceCallback<Void> callback);
}<|MERGE_RESOLUTION|>--- conflicted
+++ resolved
@@ -48,7 +48,6 @@
     public void prepare() {
         if (isRoot()) {
             dag.prepare();
-<<<<<<< HEAD
         }
     }
 
@@ -62,7 +61,11 @@
         if (dag.isRootNode(nextNode)) {
             executeRootTask(nextNode.data());
         } else {
-            nextNode.data().execute(this, nextNode);
+            // TaskGroupBase::execute will be called both in update and create
+            // scenarios, so run the task only if it not not executed already.
+            if (nextNode.data().result() == null) {
+                nextNode.data().execute(this, nextNode);
+            }
         }
     }
 
@@ -76,23 +79,13 @@
         if (dag.isRootNode(nextNode)) {
             return executeRootTaskAsync(nextNode.data(), callback);
         } else {
-            return nextNode.data().executeAsync(this, nextNode, callback);
-=======
-            DAGNode<U> nextNode = dag.getNext();
-            while (nextNode != null) {
-                if (dag.isRootNode(nextNode)) {
-                    executeRootTask(nextNode.data());
-                } else {
-                    // TaskGroupBase::execute will be called both in update and create
-                    // scenarios, so run the task only if it not not executed already.
-                    if (nextNode.data().result() == null) {
-                        nextNode.data().execute();
-                    }
-                }
-                dag.reportedCompleted(nextNode);
-                nextNode = dag.getNext();
+            // TaskGroupBase::execute will be called both in update and create
+            // scenarios, so run the task only if it not not executed already.
+            if (nextNode.data().result() == null) {
+                return nextNode.data().executeAsync(this, nextNode, callback);
+            } else {
+                return null;
             }
->>>>>>> 76e3ae96
         }
     }
 
