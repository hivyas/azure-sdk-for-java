--- conflicted
+++ resolved
@@ -1,13 +1,12 @@
+2012.04.11 Version 0.2.1
+ * Added Service Layer support for Azure Table
+ * Added Javadocs for Queue Storage Service Layer
+
 2012.02.28 Version 0.2.0
  * Added Support for Azure Table in com.microsoft.windowsazure.services.table
-<<<<<<< HEAD
- * Added Tests for Azure Table
- * Added a dependency on apache commons-lang3 3.1
-=======
  * Added Client Tests for Table
  * Added a dependency on apache commons-lang3 3.1
  * ResultsSegment exposes an ArrayList instead of an Iterable
->>>>>>> 640a1dbd
  * UserAgent updated to v1.1.2
 
 2012.01.31 Version 0.1.3
